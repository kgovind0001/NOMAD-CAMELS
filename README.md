--- conflicted
+++ resolved
@@ -21,12 +21,7 @@
 ## 1.4.0
 
 Features:
-<<<<<<< HEAD
-
 - Added a **new** protocol step called `API Call`. This step allows you the user to call other APIs via HTTP requests. There is native support for CAMELS API calls. Results returned by the API calls can then be used in the following steps.
-=======
-- Added a **new** protocol step called `API Call`. This step allows you the user to call other APIs via HTTP requests. There is native support for CAMELS API calls. Results retunred by the API calls can then be used in the following steps.
->>>>>>> 25984943
 - CAMELS API server now accessible from network. (Changed host setting to `0.0.0.0`)
 - CAMELS API now lets you get a JSON string containing the protocol and all its settings
 - CAMELS API now lets you get a JSON string containing the current CAMELS settings.
@@ -34,12 +29,7 @@
 - Instruments can now get metadata from ELNs
 
 Changes:
-<<<<<<< HEAD
-
 - Renamed `comment / uncomment` to `enable / disable` for protocol steps to make it more clear
-=======
-- renamed `comment / uncomment` to `enable / disable` to make it more clear
->>>>>>> 25984943
 - Data passing from the Execute Python Script step was changed. Now should be more stable, as it looks for the Data between the `###Start Data` und `###End Data` strings. See our [documentation](https://fau-lap.github.io/NOMAD-CAMELS/doc/protocol_steps/step_Execute_Python_File.html#returning-results) for more details.
 - Refactored the way metadata is saved in instruments
 
