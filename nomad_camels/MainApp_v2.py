import sys
import os
import re

sys.path.append(os.path.dirname(os.path.dirname(__file__)))
sys.path.append(os.path.dirname(__file__))
import json
import pathlib

from PySide6.QtWidgets import QMainWindow, QStyle, QFileDialog
from PySide6.QtCore import Qt, Signal, QThread
from PySide6.QtGui import QIcon, QPixmap, QShortcut

from nomad_camels.gui.mainWindow_v2 import Ui_MainWindow
from importlib import resources
from nomad_camels import graphics

from nomad_camels.frontpanels.helper_panels.button_move_scroll_area import (
    Drop_Scroll_Area,
    RenameTabWidget,
)
from nomad_camels.utility import (
    load_save_functions,
    variables_handling,
    number_formatting,
    theme_changing,
    update_camels,
    logging_settings,
    qthreads,
    plot_placement,
)
from nomad_camels.ui_widgets import options_run_button, warn_popup
from nomad_camels.extensions import extension_contexts
from nomad_camels.bluesky_handling.evaluation_helper import Evaluator
from nomad_camels.bluesky_handling import helper_functions

from collections import OrderedDict
import importlib


camels_github = "https://github.com/FAU-LAP/NOMAD-CAMELS"
camels_github_pages = "https://fau-lap.github.io/NOMAD-CAMELS/"


class MainWindow(Ui_MainWindow, QMainWindow):
    """Main Window for the program. Connects to all the other classes."""

    protocol_stepper_signal = Signal(int)
    run_done_file_signal = Signal(str)
    fake_signal = Signal(int)

    def __init__(self, parent=None):
        super().__init__(parent=parent)
        self.setupUi(self)
        sys.stdout = self.textEdit_console_output.text_writer
        sys.stderr = self.textEdit_console_output.error_writer

        self.sample_widget.layout().setAlignment(Qt.AlignmentFlag.AlignVCenter)
        self.user_widget.layout().setAlignment(Qt.AlignmentFlag.AlignVCenter)
        self.session_upload_widget.layout().setAlignment(Qt.AlignmentFlag.AlignVCenter)

        self.protocol_tabs_dict = OrderedDict({"Protocols": []})
        self.manual_tabs_dict = OrderedDict({"Manuals": []})
        self.button_area_meas = RenameTabWidget(self, self.protocol_tabs_dict)
        self.button_area_manual = RenameTabWidget(self, self.manual_tabs_dict)
        self.meas_widget.layout().addWidget(self.button_area_meas, 2, 0, 1, 4)
        self.manual_widget.layout().addWidget(self.button_area_manual, 2, 0, 1, 3)

        self.setWindowTitle(
            "NOMAD CAMELS - Configurable Application for Measurements, Experiments and Laboratory-Systems"
        )
        self.setWindowIcon(QIcon(str(resources.files(graphics) / "camels_icon.png")))

        image = QPixmap()
        image.load(str(resources.files(graphics) / "CAMELS_horizontal.png"))
        self.label_logo.setPixmap(image)

        arrow = self.style().standardIcon(QStyle.SP_ArrowUp)
        self.label_arrow.setPixmap(arrow.pixmap(130, 130))

        icon = self.style().standardIcon(QStyle.SP_MediaPause)
        self.pushButton_pause.setIcon(icon)
        icon = self.style().standardIcon(QStyle.SP_MediaPlay)
        self.pushButton_resume.setIcon(icon)
        icon = self.style().standardIcon(QStyle.SP_MediaStop)
        self.pushButton_stop.setIcon(icon)

        self.setStyleSheet("QSplitter::handle{background: gray;}")
        self.setStyleSheet("QSplitter::handle{background: gray;}")
        self.protocol_stepper_signal.connect(self.progressBar_protocols.setValue)

        # Set the fastapi_thread to None so it can be used later
        self.fastapi_thread = None
        # Set the current api port to None
        self.current_api_port = None

        # saving / loading
        self.__save_dict__ = {}
        if os.name == "nt":
            name = os.environ["COMPUTERNAME"]
        else:
            name = os.uname()[1]
        self._current_preset = [name]
        self.active_instruments = {}
        variables_handling.devices = self.active_instruments
        self.protocols_dict = OrderedDict()
        variables_handling.protocols = self.protocols_dict
        self.manual_controls = OrderedDict()
        self.preset_save_dict = {
            "_current_preset": self._current_preset,
            "active_instruments": self.active_instruments,
            "protocols_dict": self.protocols_dict,
            "manual_controls": self.manual_controls,
            "protocol_tabs_dict": self.protocol_tabs_dict,
            "manual_tabs_dict": self.manual_tabs_dict,
            "watchdogs": variables_handling.watchdogs,
        }
        self.preferences = {}
        self.load_preferences()
        if self.preferences["auto_check_updates"]:
            update_camels.auto_update(self)
        self.load_state()

        self.open_windows = []
        self.current_protocol_device_list = []

        self.active_controls = {}
        self.open_plots = []

        # user and sample data
        self.sampledata = {}
        self.userdata = {}
        self.active_user = "default_user"
        self.active_sample = "default_sample"

        self.nomad_user = None
        self.nomad_sample = None
        self.last_save_file = None

        self.comboBox_upload_type.addItems(
            ["auto upload", "ask after run", "don't upload"]
        )
        self.comboBox_upload_type.setCurrentText("don't upload")
        self.comboBox_upload_type.currentTextChanged.connect(self.show_nomad_upload)

        self.checkBox_use_nomad_sample.clicked.connect(self.show_nomad_sample)

        self.pushButton_editUserInfo.clicked.connect(self.edit_user_info)
        self.load_user_data()
        self.pushButton_editSampleInfo.clicked.connect(self.edit_sample_info)
        self.load_sample_data()
        variables_handling.CAMELS_path = os.path.dirname(__file__)

        self.comboBox_user.currentTextChanged.connect(self.change_user)
        self.comboBox_user_type.addItems(["local user", "NOMAD user"])
        self.comboBox_user_type.currentTextChanged.connect(self.change_user_type)
        self.change_user_type()

        self.pushButton_login_nomad.clicked.connect(self.login_logout_nomad)
        self.pushButton_nomad_sample.clicked.connect(self.select_nomad_sample)

        # actions
        self.actionSettings.triggered.connect(self.change_preferences)
        self.actionSave_Preset_As.triggered.connect(self.save_preset_as)
        self.actionSave_Preset.triggered.connect(self.save_state)
        self.actionNew_Preset.triggered.connect(self.new_preset)
        self.actionLoad_Backup_Preset.triggered.connect(self.load_backup_preset)
        self.action_driver_builder.triggered.connect(self.launch_device_builder)
        self.actionEPICS_driver_builder.triggered.connect(self.launch_epics_builder)
        self.actionExport_from_databroker.triggered.connect(self.launch_data_exporter)
        self.actionReport_Bug.triggered.connect(
            lambda x: os.startfile(f"{camels_github}/issues")
        )
        self.actionDocumentation.triggered.connect(
            lambda x: os.startfile(camels_github_pages)
        )
        self.actionUpdate_CAMELS.triggered.connect(
            lambda x: update_camels.question_message_box(self)
        )
        self.actionExport_CAMELS_hdf5_to_csv_json.triggered.connect(
            self.launch_hdf5_exporter
        )
        self.actionQuit.triggered.connect(self.close)

        # buttons
        self.pushButton_add_manual.clicked.connect(self.add_manual_control)

        self.pushButton_manage_instr.clicked.connect(self.manage_instruments)
        self.pushButton_add_meas.clicked.connect(self.add_measurement_protocol)
        self.pushButton_import_protocol.clicked.connect(
            self.import_measurement_protocol
        )

        self.pushButton_stop.clicked.connect(self.stop_protocol)
        self.pushButton_pause.clicked.connect(self.pause_protocol)
        self.pushButton_resume.clicked.connect(self.resume_protocol)

        self.pushButton_clear_log.clicked.connect(self.textEdit_console_output.clear)
        self.pushButton_close_plots.clicked.connect(self.close_plots)
        self.pushButton_show_log.clicked.connect(self.show_hide_log)
        self.show_hide_log()

        QShortcut("Ctrl+s", self).activated.connect(self.save_state)

        # self.show()
        self.adjustSize()

        self.run_engine = None
        self.databroker_catalog = None
        self.still_running = False
        self.re_subs = []
        self.protocol_module = None
        self.protocol_savepath = ""
        self.running_protocol = None
        self.run_queue_widget.protocols_dict = self.protocols_dict
        self.run_queue_widget.protocol_signal.connect(self.next_queued_protocol)
        self.run_queue_widget.variable_table = self.queue_variable_table
        self.queue_variable_table.setHidden(True)
        self.devices_from_queue = []

        # Extension Contexts
        self.extension_user = {}
        self.extension_sample = {}
        self.eln_context = extension_contexts.ELN_Context(self)
        self.extension_contexts = {"ELN_Context": self.eln_context}
        self.extensions = []
        self.load_extensions()
        self.actionManage_Extensions.triggered.connect(self.manage_extensions)

        self.actionWatchdogs.triggered.connect(self.open_watchdog_definition)
        self.eva = Evaluator()
        self.update_watchdogs()

        self.importer_thread = qthreads.Additional_Imports_Thread(self)
        self.importer_thread.start(priority=QThread.LowPriority)

    def start_API_server(self, api_port):
        if hasattr(self, "fastapi_thread") and self.fastapi_thread is not None:
            pass
        else:
            from nomad_camels.api.api import FastapiThread

            self.current_api_port = api_port
            # Initialize the FastAPI server
            self.fastapi_thread = FastapiThread(self, api_port)
            # Connect the signals of the FastAPI thread
            # This allows the API to perform button clicks on the main window

            # If the server fails to start up, clear the fastapi_thread variable
            self.fastapi_thread.port_error_signal.connect(self.clear_fastapi_thread)
            # Connect the start_protocol signal of the fastAPI to the run_protocol method
            self.fastapi_thread.start_protocol_signal.connect(self.run_protocol)
            # Connect the set_user signal of the fastAPI to the set_user method
            self.fastapi_thread.set_user_signal.connect(self.set_user)
            # Connect the set_sample signal of the fastAPI to the set_sample method
            self.fastapi_thread.set_sample_signal.connect(self.set_sample)
            # Connect the set_session signal of the fastAPI to the set_session method
            self.fastapi_thread.set_session_signal.connect(self.set_session)
            # Connect the queue_protocol signal of the fastAPI to the queue_protocol method
            self.fastapi_thread.queue_protocol_signal.connect(self.queue_protocol)
            # Connect the remove_queue_protocol_signal of the fastAPI to the remove_queue_protocol method
            self.fastapi_thread.remove_queue_protocol_signal.connect(
                self.remove_queue_protocol
            )
            # Connect the set checkbox signal of the fastAPI to the set_checkbox method
            self.fastapi_thread.set_checkbox_signal.connect(self.set_checkbox)

            # Start the FastAPI server
            self.fastapi_thread.start()

    def set_user(self, user_name):
        """ "
        Set the active user to the given user name. Called by the API.
        """
        if user_name not in self.userdata:
            raise ValueError(
                f"User {user_name} can not be set as it does not exist. Please create this user first."
            )
        self.active_user = user_name
        self.comboBox_user.setCurrentText(user_name)

    def set_sample(self, sample_name):
        """
        Set the active sample to the given sample name. Called by the API.
        """
        if sample_name not in self.sampledata:
            raise ValueError(
                f"Sample {sample_name} can not be set as it does not exist. Please create this sample first."
            )
        self.active_sample = sample_name
        self.comboBox_sample.setCurrentText(sample_name)

    def set_session(self, session_name):
        """
        Set the active session to the given session name. Called by the API.
        """
        self.lineEdit_session.setText(session_name)

    def stop_API_server(self):
        if hasattr(self, "fastapi_thread") and self.fastapi_thread is not None:
            self.fastapi_thread.stop_server()
            self.fastapi_thread = None
            self.current_api_port = None

    def remove_queue_protocol(self, protocol_name):
        """
        Remove a protocol from the run queue. Called by the API.
        """
        self.run_queue_widget.remove_item_by_name(protocol_name)

    def set_checkbox(self, protocol_name):
        """
        Set the checkbox of a protocol in the run queue. Called by the API.
        """
        self.run_queue_widget.check_checkbox(protocol_name)

    def open_watchdog_definition(self):
        """Opens the Watchdog_Definer dialog."""
        # IMPORT Watchdog_Definer only if it is needed
        from nomad_camels.bluesky_handling.watchdogs import Watchdog_Definer

        dialog = Watchdog_Definer(self)
        for watchdog in variables_handling.watchdogs.values():
            if not watchdog.active:
                continue
            watchdog.condition_met.disconnect(self.watchdog_triggered)
        dialog.exec()
        self.update_watchdogs()

    def update_watchdogs(self):
        for watchdog in variables_handling.watchdogs.values():
            if not watchdog.active:
                continue
            watchdog.eva = self.eva
            watchdog.condition_met.connect(self.watchdog_triggered)

    def show_hide_log(self):
        """ """
        is_hidden = self.textEdit_console_output.isHidden()
        self.textEdit_console_output.setHidden(not is_hidden)
        self.pushButton_clear_log.setHidden(not is_hidden)
        self.pushButton_show_log.setText("Hide Log" if is_hidden else "Show Log")

    def check_password_protection(self):
        """
        Check if the program is password protected and if so, ask for the password.

        Returns
        -------
        bool
            True if no password protection or if the password is correct, False otherwise
        """
        if (
            "password_protection" in self.preferences
            and self.preferences["password_protection"]
        ):
            from nomad_camels.utility.password_widgets import Password_Dialog

            dialog = Password_Dialog(
                self, compare_hash=self.preferences["password_hash"]
            )
            if not dialog.exec():
                return False
        return True

    def manage_extensions(self):
        """
        Open the extension manager dialog.
        """
        if not self.check_password_protection():
            return
        self.setCursor(Qt.WaitCursor)
        from nomad_camels.extensions.extension_management import Extension_Manager
        from nomad_camels.utility.update_camels import restart_camels

        dialog = Extension_Manager(self.preferences, self)
        if dialog.exec():
            # self.load_extensions()
            load_save_functions.save_preferences(self.preferences)
            warn_popup.WarnPopup(
                self,
                "Extensions will be loaded after restart.",
                "Restart required",
                info_icon=True,
            )
            restart_camels(self, True)
        self.setCursor(Qt.ArrowCursor)

    def load_extensions(self):
        """
        Load the extensions specified in the preferences.
        If an extension cannot be loaded, print an error message and continue.
        If extensions are not yet part of the preferences, add the `standard_pref` extensions.
        """
        if not "extensions" in self.preferences:
            from nomad_camels.utility.load_save_functions import standard_pref

            self.preferences["extensions"] = standard_pref["extensions"]
        if not "extension_path" in self.preferences:
            from nomad_camels.utility.load_save_functions import standard_pref

            self.preferences["extension_path"] = standard_pref["extension_path"]
        sys.path.append(self.preferences["extension_path"])
        for f in pathlib.Path(self.preferences["extension_path"]).rglob("*"):
            # check if f is a directory that starts with 'nomad_camels_extension_'
            if f.is_dir() and f.name.startswith("nomad_camels_extension_"):
                sys.path.append(str(f.parent))
        for extension in self.preferences["extensions"]:
            try:
                extension_module = importlib.import_module(extension)
            except (ModuleNotFoundError, AttributeError) as e:
                print(f"Could not load extension {extension}.\n{e}")
                continue
            config = getattr(extension_module, "EXTENSION_CONFIG")
            name = config["name"]
            # check the required extensions contexts and hand them to the extension
            contexts = {}
            for context in config["required_contexts"]:
                contexts[context] = self.extension_contexts[context]
            self.extensions.append(getattr(extension_module, name)(**contexts))

    def bluesky_setup(self):
        """
        Set up the bluesky RunEngine and the databroker catalog.
        This method is called when the first protocol is run, speeding up the startup to this point.
        """
        # IMPORT bluesky only if it is needed
        from bluesky import RunEngine
        from bluesky.callbacks.best_effort import BestEffortCallback
        import databroker

        self.run_engine = RunEngine()
        self.run_engine.subscribe(self.eva)
        bec = BestEffortCallback()
        self.run_engine.subscribe(bec)
        self.change_catalog_name()
        self.importer_thread.wait()
        self.databroker_catalog = self.importer_thread.catalog
        self.run_engine.subscribe(self.protocol_finished, "stop")
        self.still_running = False
        self.re_subs = []
        self.protocol_module = None
        self.protocol_savepath = ""
        self.running_protocol = None

    def with_or_without_instruments(self):
        """
        Check if there are active instruments and hide the protocols and manual controls if no instruments are being used.
        """
        available = False
        if self.active_instruments:
            available = True
        self.main_splitter.setHidden(not available)
        self.pushButton_resume.setHidden(not available)
        self.pushButton_pause.setHidden(not available)
        self.pushButton_stop.setHidden(not available)
        self.progressBar_protocols.setHidden(not available)
        # self.textEdit_console_output.setHidden(not available)
        # self.pushButton_clear_log.setHidden(not available)
        self.pushButton_close_plots.setHidden(not available)
        self.label_arrow.setHidden(available)
        self.label_no_instruments.setHidden(available)

    def manage_instruments(self):
        """
        Open the instrument manager dialog.
        """
        self.setCursor(Qt.WaitCursor)
        # IMPORT ManageInstruments only if it is needed
        from nomad_camels.frontpanels.manage_instruments import ManageInstruments

        dialog = ManageInstruments(
            active_instruments=self.active_instruments, parent=self
        )
        self.setCursor(Qt.ArrowCursor)
        if dialog.exec():
            self.active_instruments.clear()
            self.active_instruments.update(dialog.active_instruments)
        self.with_or_without_instruments()

    def add_to_open_windows(self, window):
        """
        Add a window to the list of open windows and connect the closing signal to remove the window from the list when it is closed.

        Parameters
        ----------
        window : QWidget
            The window to add to the list of open windows
        """
        self.open_windows.append(window)
        window.closing.connect(lambda x=window: self.open_windows.remove(x))

    def add_to_plots(self, plot):
        """
        Add a plot to the list of open plots and connect the closing signal to remove the plot from the list when it is closed. Also add the plot to the list of open windows. The plots are in an additional list, so one can close all plots at once.

        Parameters
        ----------
        plot : QWidget
            The plot to add to the list of open plots
        """
        self.open_plots.append(plot)
        plot.closing.connect(lambda x=plot: self.open_plots.remove(x))
        plot.reopened.connect(lambda x=plot: self.open_plots.append(x))
        plot.reopened.connect(lambda x=plot: self.open_windows.append(x))
        self.add_to_open_windows(plot)

    def close_plots(self):
        """
        Close all plots that are currently open.
        """
        for plot in list(self.open_plots):
            plot.close()
        plot_placement.reset_variables()

    # --------------------------------------------------
    # Overwriting parent-methods
    # --------------------------------------------------
    def close(self) -> bool:
        """Calling the save_state method when closing the window."""
        ret = super().close()
        # if self.preferences['autosave']:
        #     self.save_state()
        return ret

    def closeEvent(self, a0):
        """Calling the save_state method when closing the window.

        Parameters
        ----------
        a0 : QCloseEvent
            The close event
        """
        for window in list(self.open_windows):
            window.close()
        if self.open_windows:
            a0.ignore()
            return
        self.stop_API_server()
        super().closeEvent(a0)
        if self.preferences["autosave"]:
            self.save_state()

    # --------------------------------------------------
    # user / sample methods
    # --------------------------------------------------
    def login_logout_nomad(self):
        """Handles logging in / out of NOMAD when the respective button is pushed"""
        # IMPORT nomad_communication only if it is needed
        from nomad_camels.nomad_integration import nomad_communication

        if nomad_communication.token:
            nomad_communication.logout_of_nomad()
            self.pushButton_login_nomad.setText("NOMAD login")
            self.label_nomad_user.setText("not logged in")
            self.pushButton_nomad_sample.setText("select NOMAD sample")
            self.nomad_user = None
            self.nomad_sample = None
        else:
            self.login_nomad()
        self.show_nomad_sample()
        self.show_nomad_upload()

    def login_nomad(self):
        """Handles the login to NOMAD. If the login is successful, the UI is
        adapted to show all the NOMAD-related buttons."""
        # IMPORT nomad_communication only if it is needed
        from nomad_camels.nomad_integration import nomad_communication

        nomad_communication.ensure_login(self)
        if not nomad_communication.token:
            return
        self.pushButton_login_nomad.setText("NOMAD logout")
        user_data = nomad_communication.get_user_information(self)
        for key in ["created", "is_admin", "is_oasis_admin"]:
            if key in user_data:
                user_data.pop(key)
        self.label_nomad_user.setText(user_data["name"])
        self.nomad_user = user_data

    def show_nomad_upload(self):
        """Shows / hides the settings for directly uploading data to NOMAD."""
        nomad = self.nomad_user is not None
        self.nomad_upload_widget.setHidden(not nomad)
        auto_upload = self.comboBox_upload_type.currentText() == "auto upload"
        self.comboBox_upload_choice.setHidden(not nomad or not auto_upload)
        if nomad:
            # IMPORT nomad_communication only if it is needed
            from nomad_camels.nomad_integration import nomad_communication

            uploads = nomad_communication.get_user_upload_names(self)
            self.comboBox_upload_choice.clear()
            self.comboBox_upload_choice.addItems(uploads)

    def change_user_type(self):
        """Shows / hides the ui-elements depending on the type of user,
        e.g. the NOMAD login button is only shown if NOMAD user is selected."""
        user_type = self.comboBox_user_type.currentText()
        if user_type not in ["local user", "NOMAD user"]:
            return
        nomad = user_type == "NOMAD user"
        self.user_widget_nomad.setHidden(not nomad)
        self.user_widget_default.setHidden(nomad)
        if not nomad:
            self.nomad_user = None
        else:
            self.login_nomad()
        self.show_nomad_sample()
        self.show_nomad_upload()

    def edit_user_info(self):
        """Calls dialog for user-information when
        pushButton_editUserInfo is clicked.

        The opened AddRemoveDialoge contains columns for Name, E-Mail,
        Affiliation, Address, ORCID and Phone of the user.
        If the dialog is canceled, nothing is changed, otherwise the new
        data will be written into self.userdata.
        """
        # IMPORT pandas and add_remove_table only if it is needed
        import pandas as pd
        from nomad_camels.ui_widgets import add_remove_table

        self.active_user = self.comboBox_user.currentText()
        headers = [
            "name",
            "email",
            "affiliation",
            "address",
            "orcid",
            "telephone_number",
        ]
        tableData = pd.DataFrame.from_dict(self.userdata, "index")
        dialog = add_remove_table.AddRemoveDialoge(
            headerLabels=headers,
            parent=self,
            title="User-Information",
            askdelete=True,
            tableData=tableData,
        )
        if dialog.exec():
            # changing the returned dict to dataframe and back to have a
            # dictionary that is formatted as {name: {'Name': name,...}, ...}
            dat = dialog.get_data()
            if re.search(r"[^\w\s]", str(dat["name"][0])):
                raise ValueError(
                    "Name contains special characters.\nPlease use only letters, numbers and whitespace."
                )
            # remove trailing whitespace from name
            dat["name"][0] = dat["name"][0].strip()
            dat["Name2"] = dat["name"]
            data = pd.DataFrame(dat)
            data.set_index("Name2", inplace=True)
            self.userdata = data.to_dict("index")
        self.comboBox_user.clear()
        self.comboBox_user.addItems(self.userdata.keys())
        if self.active_user in self.userdata:
            self.comboBox_user.setCurrentText(self.active_user)

    def save_user_data(self):
        """Calling the save_dictionary function with the savefile as
        %localappdata%/userdata.json and self.userdata as dictionary.
        """
        self.active_user = self.comboBox_user.currentText()
        userdic = {"active_user": self.active_user}
        userdic.update(self.userdata)
        load_save_functions.save_dictionary(
            os.path.join(load_save_functions.appdata_path, "userdata.json"), userdic
        )

    def load_user_data(self):
        """Loading the dictionary from %localappdata%/userdata.json,
        selecting the active user and saving the rest into self.userdata.
        """
        userdat = {}
        userfile = os.path.join(load_save_functions.appdata_path, "userdata.json")
        if os.path.isfile(userfile):
            with open(userfile, "r", encoding="utf-8") as f:
                string_dict = json.load(f)
            load_save_functions.load_save_dict(
                string_dict, userdat, update_missing_key=True
            )
        if "active_user" in userdat:
            self.active_user = userdat["active_user"]
            userdat.pop("active_user")
        self.userdata = userdat
        self.comboBox_user.addItems(userdat.keys())
        if not self.active_user == "default_user":
            self.comboBox_user.setCurrentText(self.active_user)

    def change_user(self):
        """Changes the active user to the selected user in the comboBox_user."""
        self.active_user = self.comboBox_user.currentText()
        self.update_shown_samples()

    def edit_sample_info(self):
        """Calls dialog for user-information when
        pushButton_editSampleInfo is clicked.

        The opened AddRemoveDialoge contains columns for Name,
        Identifier, and Preparation-Info.
        If the dialog is canceled, nothing is changed, otherwise the new
        data will be written into self.userdata.
        """
        # IMPORT pandas and add_remove_table only if it is needed
        import pandas as pd
        from nomad_camels.ui_widgets import add_remove_table

        self.active_sample = self.comboBox_sample.currentText()
        headers = ["name", "sample_id", "description", "owner"]
        tableData = pd.DataFrame.from_dict(self.sampledata, "index")
        if not "owner" in tableData.columns:
            tableData["owner"] = ""
        # filter tableData so that only the samples are kept that have the
        # current user as owner, or where "owner" is not set
        tableData = tableData[
            (tableData["owner"] == self.active_user)
            | (tableData["owner"].isna())
            | (tableData["owner"] == "")
        ]
        dialog = add_remove_table.AddRemoveDialoge(
            headerLabels=headers,
            parent=self,
            title="Sample-Information",
            askdelete=True,
            tableData=tableData,
            default_values={"owner": self.active_user},
        )
        if dialog.exec():
            # changing the returned dict to dataframe and back to have a
            # dictionary that is formatted as {name: {'Name': name,...}, ...}
            dat = dialog.get_data()
            for i, d in enumerate(dat["name"]):
                if re.search(r"[^\w\s]", str(d)):
                    raise ValueError(
                        f'Sample name "{d}" contains special characters.\nPlease use only letters, numbers and whitespace.'
                    )
                dat["name"][i] = d.strip()
            dat["Name2"] = dat["name"]
            data = pd.DataFrame(dat)
            data.set_index("Name2", inplace=True)
            self.sampledata.update(data.to_dict("index"))
            self.update_shown_samples()

    def update_shown_samples(self):
        """Updates the comboBox_sample with the samples that are owned by the active user or have no owner."""
        self.comboBox_sample.clear()
        # filter the samples so that only the ones are shown where the user is
        # the owner or where the owner is not set
        self.comboBox_sample.addItems(
            sorted(
                [
                    key
                    for key in self.sampledata.keys()
                    if self.sampledata[key]["owner"] == self.active_user
                    or not self.sampledata[key]["owner"]
                ]
            )
        )
        if self.active_sample in self.sampledata.keys():
            self.comboBox_sample.setCurrentText(self.active_sample)

    def save_sample_data(self):
        """Calling the save_dictionary function with the savefile as
        %localappdata%/sampledata.json and self.sampledata as dictionary.
        """
        self.active_sample = self.comboBox_sample.currentText()
        sampledic = {"active_sample": self.active_sample}
        sampledic.update(self.sampledata)
        load_save_functions.save_dictionary(
            os.path.join(load_save_functions.appdata_path, "sampledata.json"), sampledic
        )

    def load_sample_data(self):
        """Loading the dictionary from %localappdata%/sampledata.json,
        selecting the active sample and saving the rest into self.sampledata.
        """
        sampledat = {}
        samplefile = os.path.join(load_save_functions.appdata_path, "sampledata.json")
        if os.path.isfile(samplefile):
            with open(samplefile, "r", encoding="utf-8") as f:
                string_dict = json.load(f)
            load_save_functions.load_save_dict(
                string_dict, sampledat, update_missing_key=True
            )
        if "active_sample" in sampledat:
            self.active_sample = sampledat["active_sample"]
            sampledat.pop("active_sample")
        self.sampledata = sampledat
        self.comboBox_sample.addItems(sampledat.keys())
        if not self.active_sample == "default_sample":
            self.comboBox_sample.setCurrentText(self.active_sample)

    def select_nomad_sample(self):
        """Opens a dialog to select a sample from NOMAD."""
        # IMPORT sample_selection only if it is needed
        from nomad_camels.nomad_integration import sample_selection

        dialog = sample_selection.Sample_Selector(self)
        if dialog.exec():
            self.nomad_sample = dialog.sample_data
            if "name" in self.nomad_sample:
                name = self.nomad_sample["name"]
            else:
                name = self.nomad_sample["Name"]
            self.pushButton_nomad_sample.setText(f'change sample "{name}"')
        self.show_nomad_sample()

    def show_nomad_sample(self):
        """Shows / hides the settings for the NOMAD sample."""
        nomad = self.nomad_user is not None
        self.sample_widget_nomad.setHidden(not nomad)
        active_sample = self.nomad_sample is not None
        use_nomad = self.checkBox_use_nomad_sample.isChecked()
        use_nomad_sample = active_sample and use_nomad and nomad
        self.sample_widget_default.setHidden(use_nomad_sample)
        self.pushButton_nomad_sample.setEnabled(use_nomad)

    # --------------------------------------------------
    # save / load methods
    # --------------------------------------------------

    def load_preferences(self):
        """Loads the preferences.

        Those may contain:
        - autosave: turn on / off autosave on closing the program.
        - dark_mode: turning dark-mode on / off.
        - number_format: the number format for display, can be either "mixed", "plain" or "scientific".
        - mixed_from: the exponent from where to switch to scientific format, if number_format is "mixed".
        - n_decimals: the number of displayed decimals of a number.
        - py_files_path: the path, where python files (e.g. protocols) are created.
        - meas_files_path: the path, where measurement data is stored.
        - device_driver_path: the path, where NOMAD CAMELS can find the installed devices.
        - databroker_catalog_name: the name of the databroker catalog
        """
        self.preferences = load_save_functions.get_preferences()
        self.update_preference_settings()

    def update_preference_settings(self):
        """Updates the settings that are dependent on the preferences. This includes the number formatting, the device driver path and the databroker catalog name, as well as the graphic theme."""
        number_formatting.preferences = self.preferences
        variables_handling.preferences = self.preferences
        variables_handling.device_driver_path = self.preferences["device_driver_path"]
        variables_handling.meas_files_path = self.preferences["meas_files_path"]
        if "graphic_theme" in self.preferences:
            self.change_theme()
        self.change_catalog_name()
        logging_settings.update_log_settings()
        if self.preferences["enable_API"]:
            if not self.current_api_port:
                self.start_API_server(self.preferences["API_port"])
            else:
                if self.current_api_port != self.preferences["API_port"]:
                    self.stop_API_server()
                    self.start_API_server(self.preferences["API_port"])
        else:
            self.stop_API_server()

    def change_theme(self):
        """Changes the graphic theme of the program according to the preferences."""
        theme = self.preferences["graphic_theme"]
        if "material_theme" in self.preferences:
            material_theme = self.preferences["material_theme"]
        else:
            material_theme = None
        dark = self.preferences["dark_mode"]
        theme_changing.change_theme(
            theme, material_theme=material_theme, dark_mode=dark
        )
        self.toggle_dark_mode()

    def toggle_dark_mode(self):
        """Turning dark mode on / off, called whenever the settings are
        changed. Using qdarkstyle to provide the stylesheets.
        """
        dark = self.preferences["dark_mode"]
        variables_handling.dark_mode = dark

    def change_catalog_name(self):
        """Changes the name of the databroker catalog. If the catalog does not exist, a temporary catalog is used."""
        if not hasattr(self, "databroker_catalog") or not self.databroker_catalog:
            return
        # IMPORT databroker only if it is needed
        import databroker

        if "meas_files_path" in self.preferences:
            catalog_name = "CATALOG_NAME"
            if "databroker_catalog_name" in self.preferences:
                catalog_name = self.preferences["databroker_catalog_name"]
            # IMPORT make_catalog only if it is needed
            from nomad_camels.bluesky_handling import make_catalog

            make_catalog.make_yml(
                self.preferences["meas_files_path"], catalog_name, ask_restart=True
            )
            databroker.catalog.force_reload()
            try:
                self.databroker_catalog = databroker.catalog[catalog_name]
            except KeyError:
                # IMPORT warnings only if it is needed
                import warnings

                warnings.warn(
                    "Could not find databroker catalog, using temporary catalog. If data is not transferred, it might get lost."
                )
                self.databroker_catalog = databroker.temp()

    def change_preferences(self):
        """Called when any preferences are changed. Makes the dictionary
        of preferences and calls save_preferences from the
        load_save_functions module.
        """
        # IMPORT Settings_Window only if it is needed
        from nomad_camels.frontpanels.settings_window import Settings_Window

        settings_dialog = Settings_Window(parent=self, settings=self.preferences)
        if settings_dialog.exec():
            self.preferences.update(settings_dialog.get_settings())
            load_save_functions.save_preferences(self.preferences)
        self.update_preference_settings()

    def save_state(self, fromload=False, do_backup=True):
        """Saves the current states of the preset.

        Parameters
        ----------
        fromload :
             (Default value = False)

        do_backup :
            (Default value = True)
        """
        if (
            "password_protection" in self.preferences
            and self.preferences["password_protection"]
        ):
            from PySide6.QtWidgets import QMessageBox

            msg_box = QMessageBox()
            msg_box.setText(
                "This version of NOMAD CAMELS is password protected.\nDo you want to save changes?"
            )
            msg_box.setWindowTitle("Save changes?")
            msg_box.setStandardButtons(QMessageBox.Ok | QMessageBox.Cancel)
            if msg_box.exec() == QMessageBox.Cancel:
                return
            from nomad_camels.utility.password_widgets import Password_Dialog

            dialog = Password_Dialog(
                self, compare_hash=self.preferences["password_hash"]
            )
            if not dialog.exec():
                return
        self.make_save_dict()
        load_save_functions.autosave_preset(
            self._current_preset[0], self.__save_dict__, do_backup
        )
        if fromload:
            return
        self.save_user_data()
        self.save_sample_data()
        print("current state saved!")

    def new_preset(self):
        """Create a new, empty device-preset via a QFileDialog."""
        file = QFileDialog.getSaveFileName(
            self, "Save Preset", load_save_functions.preset_path, "*.preset"
        )[0]
        if not len(file):
            return
        preset_name = file.split("/")[-1][:-7]
        load_save_functions.save_preset(
            file,
            {
                "_current_preset": [preset_name],
                "active_instruments": {},
                "protocols_dict": OrderedDict(),
            },
        )
        self._current_preset[0] = preset_name

    def save_preset_as(self):
        """Opens a QFileDialog to save the preset.
        A backup / autosave of the preset is made automatically.
        """
        file = QFileDialog.getSaveFileName(
            self, "Save Preset", load_save_functions.preset_path, "*.preset"
        )[0]
        if not len(file):
            return
        preset_name = file.split("/")[-1][:-7]
        self._current_preset[0] = preset_name
        self.make_save_dict()
        load_save_functions.save_preset(file, self.__save_dict__)

    def load_backup_preset(self):
        """Opens a QFileDialog in the Backup-folder of the presets.
        If a backup is selected, the current preset is put into backup.
        """
        file = QFileDialog.getOpenFileName(
            self, "Open Preset", load_save_functions.preset_path, "*.preset"
        )[0]
        if not file:
            return
        # preset_name = file.split('_')[-1][:-7]
        # preset = f'Backup/{file.split("/")[-2]}/{file.split("/")[-1][:-7]}'
        self.save_state()
        # self._current_preset[0] = preset_name
        self.load_preset(file)

    def load_state(self):
        """Loads the most recent preset."""
        preset = load_save_functions.get_most_recent_presets()
        if preset is not None:
            self.load_preset(preset)
        else:
            self.save_state(True)

    def change_preset(self, preset):
        """saves the old device preset,
        then changes to / loads the new preset.
        """
        self.save_state()
        self._current_preset[0] = preset
        self.load_preset(preset)

    def load_preset(self, preset):
        """Called when loading a preset (e.g. when loading the last state).
        Opens the given preset.

        Parameters
        ----------
        preset : str
            The name of the preset to load.
        """
        try:
            with open(
                os.path.join(load_save_functions.preset_path, f"{preset}.preset"),
                "r",
                encoding="utf-8",
            ) as f:
                preset_dict = json.load(f)
        except FileNotFoundError:
            with open(preset, "r", encoding="utf-8") as f:
                preset_dict = json.load(f)
        try:
            load_save_functions.load_save_dict(preset_dict, self.preset_save_dict)
        except Exception as e:
            text = f"Could not load preset {preset}.\nAn empty preset will be loaded instead.\nTo handle this error, you may want to install a missing driver or remove some settings from the preset.\n\nError Message:\n{e}"
            warn_popup.WarnPopup(self, text, "Load Error")
            load_save_functions.load_save_dict(
                {}, self.preset_save_dict, remove_extra_key=True
            )
            self._current_preset[0] = "empty_preset"
        self.update_channels()
        variables_handling.preset = self._current_preset[0]
        self.with_or_without_instruments()
        self.populate_meas_buttons()
        self.populate_manuals_buttons()
        self.adjustSize()

    def make_save_dict(self):
        """Creates the save dictionary for the current preset. It includes the current preset, the active instruments, the protocols, the manual controls, the protocol tabs and the manual tabs."""
        self.preset_save_dict = {
            "_current_preset": self._current_preset,
            "active_instruments": self.active_instruments,
            "protocols_dict": self.protocols_dict,
            "manual_controls": self.manual_controls,
            "protocol_tabs_dict": self.protocol_tabs_dict,
            "manual_tabs_dict": self.manual_tabs_dict,
            "watchdogs": {
                name: wd.get_definition()
                for name, wd in variables_handling.watchdogs.items()
            },
        }
        for key in self.preset_save_dict:
            add_string = load_save_functions.get_save_str(self.preset_save_dict[key])
            if add_string is not None:
                self.__save_dict__.update(
                    {key: load_save_functions.get_save_str(self.preset_save_dict[key])}
                )

    def update_channels(self):
        """Called when the active devices change.
        The channels in variables_handling are updated with the ones
        provided by the active devices.
        """
        variables_handling.channels.clear()
        for key, dev in self.active_instruments.items():
            # for channel in dev.get_channels():
            variables_handling.channels.update(dev.get_channels())
            variables_handling.config_channels.update(dev.config_channels)

    # --------------------------------------------------
    # manual controls
    # --------------------------------------------------

    def add_manual_control(self):
        """Opens a dialog to add a new manual control."""
        # IMPORT New_Manual_Control_Dialog only if needed
        from nomad_camels.manual_controls.get_manual_controls import (
            New_Manual_Control_Dialog,
        )

        dialog = New_Manual_Control_Dialog(self)
        if dialog.exec():
            control_cls, options_cls = dialog.selected_control
            options = options_cls()
            if options.exec():
                self.add_manual_control_to_data(options.control_data)

    def add_manual_control_to_data(self, control_data):
        """
        Add a manual control to the manual controls.

        Parameters
        ----------
        control_data : dict
            The data of the manual control to add.
        """
        self.manual_controls[control_data["name"]] = control_data
        self.add_button_to_manuals(control_data["name"])
        self.button_area_manual.setHidden(False)

    def remove_manual_control(self, control_name):
        """
        Remove a manual control from the manual controls. Also remove the button from the button area.

        Parameters
        ----------
        control_name : str
            The name of the manual control to remove.
        """
        self.manual_controls.pop(control_name)
        for controls in self.manual_tabs_dict.values():
            if control_name in controls:
                controls.remove(control_name)
                break
        self.button_area_manual.remove_button(control_name)
        if not self.manual_controls:
            self.button_area_manual.setHidden(True)

    def move_manual_control(self, control_name):
        """
        Move a manual control to another tab.

        Parameters
        ----------
        control_name : str
            The name of the manual control to move.
        """
        from nomad_camels.frontpanels.helper_panels.button_move_scroll_area import (
            MoveDialog,
        )

        control_data = self.manual_controls[control_name]
        dialog = MoveDialog(parent=self, button_name=control_name)
        dialog.add_tabs_from_widget(self.button_area_manual)

        if dialog.exec():
            new_tab = dialog.get_tab()
            old_tab = self.button_area_manual.get_active_tab()
            if new_tab == old_tab:
                return
            self.remove_manual_control(control_name)
            self.add_button_to_manuals(control_name, new_tab)
            self.manual_controls[control_name] = control_data
            self.button_area_manual.update_order()
            self.button_area_manual.setHidden(False)

    def update_man_cont_data(self, control_data, old_name):
        """
        Update the data of a manual control. The old name is used to remove the old control from the manual controls. The new name is used to add the updated control to the manual controls.

        Parameters
        ----------
        control_data : dict
            The updated data of the manual control.

        old_name : str
            The old name of the manual control.
        """
        self.manual_controls.pop(old_name)
        self.manual_controls[control_data["name"]] = control_data
        button = self.button_area_manual.rename_button(old_name, control_data["name"])
        self.add_functions_to_manual_button(button, control_data["name"])

    def open_manual_control_config(self, control_name):
        """
        Open the configuration dialog of a manual control. If the dialog is accepted, the data of the control is updated using the `update_man_cont_data` method.

        Parameters
        ----------
        control_name : str
            The name of the manual control to configure.
        """
        # IMPORT get_control_by_type_name only if needed
        from nomad_camels.manual_controls.get_manual_controls import (
            get_control_by_type_name,
        )

        control_data = self.manual_controls[control_name]
        config_cls = get_control_by_type_name(control_data["control_type"])[1]
        dialog = config_cls(parent=self, control_data=control_data)
        if dialog.exec():
            self.update_man_cont_data(dialog.control_data, control_name)

    def add_button_to_manuals(self, name, tab=""):
        """
        Add a button to the manual controls area.

        Parameters
        ----------
        name : str
            The name of the manual control to add.
        tab : str
            The tab to add the button to. If not given, the button is added to the active tab.
        """
        button = options_run_button.Options_Run_Button(
            name, small_text="Start", protocol_options=False
        )
        # get active tab
        tab = tab or self.button_area_manual.get_active_tab()
        self.button_area_manual.add_button(button, name, tab)
        self.add_functions_to_manual_button(button, name)

    def add_functions_to_manual_button(self, button, name):
        """
        Connect the functions of the manual control button. The functions are to open the configuration dialog, to start the manual control, and to remove the manual control.

        Parameters
        ----------
        button : options_run_button.Options_Run_Button
            The button to connect the functions to.

        name : str
            The name of the manual control to connect the functions to.
        """
        button.config_function = (
            lambda state=None, x=name: self.open_manual_control_config(x)
        )
        button.run_function = lambda state=None, x=name: self.start_manual_control(x)
        button.del_function = lambda x=name: self.remove_manual_control(x)
        button.move_function = lambda x=name: self.move_manual_control(x)
        button.update_functions()

    def populate_manuals_buttons(self):
        """
        Clears the manual controls area and adds the buttons for all manual controls."""
        self.button_area_manual.clear_area()
        if not self.manual_controls:
            self.button_area_manual.setHidden(True)
        else:
            self.button_area_manual.setHidden(False)
        for control in self.manual_controls:
            added = False
            for tab, controls in self.manual_tabs_dict.items():
                if control in controls:
                    self.add_button_to_manuals(control, tab)
                    added = True
                    break
            if not added:
                self.add_button_to_manuals(control, "manual controls")

    def start_manual_control(self, name):
        """
        Start a manual control by instantiating the control class and adding it to the list of open windows. The control is also connected to the `close_manual_control` method.

        Parameters
        ----------
        name : str
            The name of the manual control to start.
        """
        # IMPORT get_control_by_type_name only if needed
        from nomad_camels.manual_controls.get_manual_controls import (
            get_control_by_type_name,
        )

        control_data = self.manual_controls[name]
        control_type = control_data["control_type"]
        control_cls = get_control_by_type_name(control_type)[0]
        control = control_cls(control_data=control_data)
        self.open_windows.append(control)
        control.closing.connect(
            lambda x=control, y=name: self.close_manual_control(x, y)
        )
        self.button_area_manual.disable_single_run(name)

    def close_manual_control(self, control, name):
        """
        Triggered when a manual control is closed. The control is removed from the list of open windows and the button is re-enabled.

        Parameters
        ----------
        control : main_classes.manual_control.Manual_Control
            The control that was closed.

        name : str
            The name of the manual control that was closed.
        """
        self.open_windows.remove(control)
        self.button_area_manual.enable_single_run(name)

    # --------------------------------------------------
    # protocols
    # --------------------------------------------------

    def add_measurement_protocol(self):
        """
        Open an empty protocol configuration dialog. When the dialog is accepted, the protocol is added to the protocols.
        """
        # IMPORT Protocol_Config only if needed
        from nomad_camels.frontpanels.protocol_config import Protocol_Config

        dialog = Protocol_Config()
        dialog.show()
        dialog.accepted.connect(self.add_prot_to_data)
        self.add_to_open_windows(dialog)

    def import_measurement_protocol(self):
        """
        Open a dialog to select a protocol file to import. When the dialog is accepted, the protocol is loaded and a configuration dialog is opened. When the configuration dialog is accepted, the protocol is added to the protocols.
        """
        # IMPORT Protocol_Config and Path_Button_Dialog only if needed
        from nomad_camels.frontpanels.protocol_config import Protocol_Config
        from nomad_camels.ui_widgets.path_button_edit import Path_Button_Dialog

        dialog = Path_Button_Dialog(
            self,
            default_dir=self.preferences["py_files_path"],
            file_extension="*.cprot",
            title="Choose Protocol - NOMAD CAMELS",
            text="select the protocol you want to import",
        )
        if not dialog.exec():
            return
        prot_path = dialog.path
        prot = load_save_functions.load_protocol(prot_path)
        dialog = Protocol_Config(prot)
        dialog.show()
        dialog.accepted.connect(self.add_prot_to_data)
        self.add_to_open_windows(dialog)

    def add_prot_to_data(self, protocol):
        """
        Add a protocol to the protocols_dict. The protocol is added to the button area and the functions are connected to the buttons.

        Parameters
        ----------
        protocol : main_classes.protocol_class.Measurement_Protocol
            The protocol to add.
        """
        self.protocols_dict[protocol.name] = protocol
        self.add_button_to_meas(protocol.name)
        self.button_area_meas.setHidden(False)

    def remove_protocol(self, prot_name):
        """
        Remove a protocol from the protocols_dict. Also remove the button from the button area.

        Parameters
        ----------
        prot_name : str
            The name of the protocol to remove.
        """
        self.protocols_dict.pop(prot_name)
        for prots in self.protocol_tabs_dict.values():
            if prot_name in prots:
                prots.remove(prot_name)
                break
        self.button_area_meas.remove_button(prot_name)
        if not self.protocols_dict:
            self.button_area_meas.setHidden(True)

    def move_protocol(self, protocol_name):
        """
        Move a protocol to another tab.

        Parameters
        ----------
        protocol_name : str
            The name of the protocol to move.
        """
        from nomad_camels.frontpanels.helper_panels.button_move_scroll_area import (
            MoveDialog,
        )

        protocol = self.protocols_dict[protocol_name]
        dialog = MoveDialog(parent=self, button_name=protocol_name)
        dialog.add_tabs_from_widget(self.button_area_meas)

        if dialog.exec():
            new_tab = dialog.get_tab()
            old_tab = self.button_area_meas.get_active_tab()
            if new_tab == old_tab:
                return
            self.remove_protocol(protocol_name)
            self.add_button_to_meas(protocol_name, new_tab)
            self.protocols_dict[protocol_name] = protocol
            self.button_area_meas.update_order()
            self.button_area_meas.setHidden(False)

    def update_prot_data(self, protocol, old_name):
        """
        Update the data of a protocol. The old name is used to remove the old protocol from the protocols_dict. The new name is used to add the updated protocol to the protocols_dict.

        Parameters
        ----------
        protocol : main_classes.protocol_class.Measurement_Protocol
            The updated protocol.

        old_name : str
            The old name of the protocol.
        """
        self.protocols_dict.pop(old_name)
        self.protocols_dict[protocol.name] = protocol
        button = self.button_area_meas.rename_button(old_name, protocol.name)
        self.add_functions_to_meas_button(button, protocol.name)
        file_path = f"{self.preferences['py_files_path']}/{protocol.name}.cprot"
        protocol_dict = load_save_functions.get_save_str(protocol)
        load_save_functions.save_dictionary(file_path, protocol_dict)

    def open_protocol_config(self, prot_name):
        """
        Open the configuration dialog of a protocol. If the dialog is accepted, the data of the protocol is updated using the `update_prot_data` method.

        Parameters
        ----------
        prot_name : str
            The name of the protocol to configure.
        """
        # IMPORT Protocol_Config only if needed
        if not self.check_password_protection():
            return
        from nomad_camels.frontpanels.protocol_config import Protocol_Config

        dialog = Protocol_Config(self.protocols_dict[prot_name])
        dialog.show()
        dialog.accepted.connect(lambda x, y=prot_name: self.update_prot_data(x, y))
        self.add_to_open_windows(dialog)

    def add_button_to_meas(self, name, tab=""):
        """
        Add a button to the protocols area.

        Parameters
        ----------
        name : str
            The name of the protocol to add.

        tab : str
            The tab to add the button to. If not given, the button is added to the active tab.
        """
        button = options_run_button.Options_Run_Button(name)
        # get active tab
        tab = tab or self.button_area_meas.get_active_tab()
        self.button_area_meas.add_button(button, name, tab)
        self.add_functions_to_meas_button(button, name)
        if not self.protocol_tabs_dict.get(tab):
            self.protocol_tabs_dict[tab] = []
        if not name in self.protocol_tabs_dict[tab]:
            self.protocol_tabs_dict[tab].append(name)

    def add_functions_to_meas_button(self, button, name):
        """
        Connect the functions of the protocol button. The functions are to open the configuration dialog, to run the protocol, to build the protocol, to open the protocol file, to open the data path, to remove the protocol, to move the protocol, and to queue the protocol.

        Parameters
        ----------
        button : options_run_button.Options_Run_Button
            The button to connect the functions to.

        name : str
            The name of the protocol / button.
        """
        button.config_function = lambda state=None, x=name: self.open_protocol_config(x)
        button.run_function = lambda state=None, x=name: self.run_protocol(x)
        button.build_function = lambda x=name: self.build_protocol(x)
        button.external_function = lambda x=name: self.open_protocol(x)
        button.data_path_function = lambda x=name: self.open_data_path(x)
        button.del_function = lambda x=name: self.remove_protocol(x)
        button.move_function = lambda x=name: self.move_protocol(x)
        button.queue_function = lambda state=None, x=name: self.queue_protocol(x)
        button.update_functions()

    def open_data_path(self, protocol_name):
        """
        Open the data path of a protocol in the file explorer.

        Parameters
        ----------
        protocol_name : str
            The name of the protocol to open the data path of.
        """
        user = self.get_user_name_data()[0]
        sample = self.get_sample_name_data()[0]
        protocol = self.protocols_dict[protocol_name]
        savepath = f'{self.preferences["meas_files_path"]}/{user}/{sample}/{protocol.filename or "data"}.nxs'
        savepath = os.path.normpath(savepath)
        while not os.path.exists(savepath):
            savepath = os.path.dirname(savepath)
        import platform, subprocess

        if platform.system() == "Windows":
            # /select, specifies that the file should be highlighted
            subprocess.Popen(f'explorer /select,"{savepath}"')
        elif platform.system() == "Darwin":
            # -R, specifies that the file should be revealed in finder
            subprocess.Popen(["open", "-R", savepath])
        else:
            # Linux doesn't support highlighting a specific file in the file explorer
            subprocess.Popen(["xdg-open", os.path.dirname(savepath)])

    def populate_meas_buttons(self):
        """
        Clears the protocols area and adds the buttons for all protocols.
        """
        self.button_area_meas.clear_area()
        if not self.protocols_dict:
            # The protocls button should always be visible even when no protocol is added
            self.button_area_meas.setHidden(False)
        else:
            self.button_area_meas.setHidden(False)
        for prot in self.protocols_dict:
            added = False
            for tab, protocols in list(self.protocol_tabs_dict.items()):
                if not protocols:
                    del self.protocol_tabs_dict[tab]
                elif prot in protocols:
                    self.add_button_to_meas(prot, tab)
                    added = True
                    break
            if not added:
                self.add_button_to_meas(prot, "protocols")

    def next_queued_protocol(self, protocol_name, variables):
        """
        Checks whether the run engine is idle and if so, runs the next protocol in the queue.
        """
        if self.run_engine and self.run_engine.state != "idle":
            return
        self.run_protocol(protocol_name, variables=variables)
        self.run_queue_widget.remove_first()

    def run_protocol(self, protocol_name, api_uuid=None, variables=None):
        """
        This function runs the given protocol `protocol_name`.
        First the protocol is built, then imported. The used instruments are
        instantiated with `device_handling.instantiate_devices` and functions
        from the protocol like creating plots are called.

        If everything runs correctly and a nomad upload should be done, after
        `protocol_finished` is called, this function will wait for it and then
        handle the upload.

        Closing devices not used in the protocol is done in `close_old_queue_devices`.
        """
        self.setCursor(Qt.WaitCursor)
        # IMPORT importlib, bluesky, ophyd and time only if needed
        import importlib

        if not self.run_engine:
            self.bluesky_setup()
        self.still_running = True
        # IMPORT device_handling only if needed
        from nomad_camels.utility import device_handling

        if "autosave_run" in self.preferences and self.preferences["autosave_run"]:
            self.save_state(do_backup=self.preferences["backup_before_run"])
        self.button_area_meas.disable_run_buttons()
        try:
            self.build_protocol(protocol_name, ask_file=False, variables=variables)
            protocol = self.protocols_dict[protocol_name]
            self.running_protocol = protocol
            path = f"{self.preferences['py_files_path']}/{protocol.name}.py"
            name = os.path.basename(path)[:-3]
            spec = importlib.util.spec_from_file_location(name, path)
            self.protocol_module = importlib.util.module_from_spec(spec)
            sys.modules[spec.name] = self.protocol_module
            spec.loader.exec_module(self.protocol_module)
            self.protocol_module.protocol_step_information[
                "protocol_stepper_signal"
            ] = self.protocol_stepper_signal
            plots, subs, _ = self.protocol_module.create_plots(self.run_engine)
            for plot in plots:
                self.add_to_plots(plot)
            if self.protocols_dict[protocol_name].h5_during_run:
                from nomad_camels.bluesky_handling.helper_functions import (
                    saving_function,
                )
                from event_model import RunRouter

                self.run_router = RunRouter(
                    [
                        lambda x, y: saving_function(
                            x,
                            y,
                            self.protocol_module.save_path,
                            self.protocol_module.new_file_each_run,
                            self.protocol_module.plots,
                        )
                    ]
                )
                self.re_subs.append(self.run_engine.subscribe(self.run_router))
            device_list = protocol.get_used_devices()
            self.current_protocol_device_list = list(device_list)
            self.re_subs += subs
            self.instantiate_devices_thread = device_handling.InstantiateDevicesThread(
                device_list, skip_config=protocol.skip_config
            )
            if api_uuid is not None:
                self.instantiate_devices_thread.successful.connect(
                    lambda: self.run_protocol_part2(api_uuid)
                )
            else:
                self.instantiate_devices_thread.successful.connect(
                    self.run_protocol_part2
                )
            self.instantiate_devices_thread.exception_raised.connect(
                self.propagate_exception
            )
            self.instantiate_devices_thread.start()
        except Exception as e:
            self.protocol_finished()
            if isinstance(e, IndentationError):
                text = "The protocol did not compile correctly, please check whether there are for example any if-statements or loops that do not have children-steps."
                raise Exception(text).with_traceback(e.__traceback__)
            raise e
        self.close_old_queue_devices()

    def propagate_exception(self, exception):
        """
        Called when an exception is raised during the instantiation of the devices.
        First the protocol is finished and then the exception is raised.
        """
        self.protocol_finished()
        raise exception

    def run_protocol_part2(self, api_uuid=None):
        """
        This function is called after the devices are instantiated.
        The protocol is run using the `run_protocol_main` function of the protocol module.
        After the protocol is finished, the `protocol_finished` function is called, the data is saved and uploaded to NOMAD if selected.
        """
        try:
            devs = self.instantiate_devices_thread.devices
            dev_data = self.instantiate_devices_thread.device_config
            additionals = self.protocol_module.steps_add_main(self.run_engine, devs)
            self.add_subs_and_plots_from_dict(additionals)
        except Exception as e:
            self.protocol_finished()
            raise e
        import bluesky, ophyd, time

        self.pushButton_resume.setEnabled(False)
        self.pushButton_pause.setEnabled(True)
        self.pushButton_stop.setEnabled(True)
        protocol = self.running_protocol
        self.protocol_module.run_protocol_main(
            self.run_engine,
            catalog=self.databroker_catalog,
            devices=devs,
            md={
                "devices": dev_data,
                "description": protocol.description,
                "versions": {
                    "NOMAD CAMELS": "1.3.1",
                    "EPICS": "7.0.6.2",
                    "bluesky": bluesky.__version__,
                    "ophyd": ophyd.__version__,
                },
                "api_uuid": api_uuid,  # Include the uuid in the metadata
            },
        )
        self.pushButton_resume.setEnabled(False)
        self.pushButton_pause.setEnabled(False)
        self.pushButton_stop.setEnabled(False)
        self.protocol_stepper_signal.emit(100)
        nomad = self.nomad_user is not None
<<<<<<< HEAD
        file = self.last_save_file or self.protocol_savepath
        file = os.path.abspath(os.path.normpath(file))
=======
        if self.last_save_file:
            file = helper_functions.get_newest_file(self.last_save_file)
        else:
            file = helper_functions.get_newest_file(self.protocol_savepath)
>>>>>>> bd9736d5
        self.run_done_file_signal.emit(file)
        # Check if the protocol was executed using the api and save rsults to db if true
        if api_uuid is not None:
            from nomad_camels.api.api import write_protocol_result_path_to_db

            write_protocol_result_path_to_db(api_uuid, file)
        if not nomad:
            return
        while self.still_running:
            time.sleep(0.1)
        if self.nomad_sample:
            if "name" in self.nomad_sample:
                name = f"/{self.nomad_sample['name']}"
            elif "Name" in self.nomad_sample:
                name = f"/{self.nomad_sample['Name']}"
            else:
                name = ""
        else:
            name = f"/{self.active_sample}"
        if self.comboBox_upload_type.currentText() == "auto upload":
            # IMPORT nomad_communication only if needed
            from nomad_camels.nomad_integration import nomad_communication

            upload = self.comboBox_upload_choice.currentText()
            nomad_communication.upload_file(
                file, upload, f"CAMELS_data{name}", parent=self
            )
        elif self.comboBox_upload_type.currentText() == "ask after run":
            # IMPORT file_uploading only if needed
            from nomad_camels.nomad_integration import file_uploading

            dialog = file_uploading.UploadDialog(self, file, f"CAMELS_data{name}")

    def add_subs_and_plots_from_dict(self, dictionary):
        """
        Add subscriptions and plots from a dictionary to the current subscriptions and plots.

        Parameters
        ----------
        dictionary : dict{"subs": list, "plots": list}
            The dictionary containing the subscriptions and plots to add.
        """
        for k, v in dictionary.items():
            if k == "subs":
                self.re_subs += v
            elif k == "plots":
                for plot in v:
                    self.add_to_plots(plot)
            elif isinstance(v, dict):
                self.add_subs_and_plots_from_dict(v)

    def pause_protocol(self):
        """
        Pause the protocol if the run engine is running. The run engine is requested to pause and the buttons are updated.
        """
        if self.run_engine and self.run_engine.state == "running":
            self.run_engine.request_pause()
            self.pushButton_resume.setEnabled(True)
            self.pushButton_pause.setEnabled(False)

    def watchdog_triggered(self, watchdog):
        """
        Called when a watchdog is triggered. The protocol is paused and the watchdog is reset.

        Parameters
        ----------
        watchdog : str
            The name of the watchdog that was triggered.
        """
        from nomad_camels.utility import device_handling
        import bluesky, ophyd
        import bluesky.plan_stubs as bps

        print("trigger")
        watchdog.was_triggered = True
        warning = warn_popup.WarnPopup(
            self,
            f"Watchdog {watchdog.name} triggered with condition {watchdog.condition}",
            "Watchdog Triggered",
            do_not_pause=True,
        )
        self.pause_protocol()
        self.setEnabled(False)
        subs = []
        try:
            if not self.run_engine:
                self.bluesky_setup()
            from nomad_camels.bluesky_handling.protocol_builder import build_from_path

            if not watchdog.execute_at_condition:
                raise Exception(
                    f'Watchdog "{watchdog.name}" has nothing to execute when condition is met'
                )
            protocol = load_save_functions.load_protocol(watchdog.execute_at_condition)
            protocol_name = protocol.name

            user, userdata = self.get_user_name_data()
            sample, sampledata = self.get_sample_name_data()
            savepath = f'{self.preferences["meas_files_path"]}/{user}/{sample}/watchdog_execution.nxs'
            build_from_path(
                watchdog.execute_at_condition,
                save_path=savepath,
                userdata=userdata,
                sampledata=sampledata,
                catalog=self.databroker_catalog,
            )
            path = pathlib.Path(watchdog.execute_at_condition)
            spec = importlib.util.spec_from_file_location(
                path.stem, path.with_suffix(".py")
            )
            module = importlib.util.module_from_spec(spec)
            sys.modules[spec.name] = module
            spec.loader.exec_module(module)
            if not watchdog.plots:
                plots, subs, _ = module.create_plots(
                    self.run_engine, stream="watchdog_triggered"
                )
                watchdog.plots = plots
            else:
                for plot in watchdog.plots:
                    self.run_engine.subscribe(plot.livePlot)
            for plot in watchdog.plots:
                self.add_to_plots(plot)
            device_list = protocol.get_used_devices()
            devs, dev_data = device_handling.instantiate_devices(
                device_list, skip_config=protocol.skip_config
            )
            additionals = module.steps_add_main(self.run_engine, devs)
            self.add_subs_and_plots_from_dict(additionals)
            module.protocol_stepper_signal = self.fake_signal
            module.protocol_step_information["protocol_stepper_signal"] = (
                self.fake_signal
            )
            if self.run_engine.state == "paused":

                def pause_plan():
                    yield from getattr(module, f"{protocol_name}_plan_inner")(
                        devs, self.eva, stream_name="watchdog_triggered"
                    )
                    yield from bps.checkpoint()
                    yield from bps.pause()
                    yield from bps.checkpoint()

                self.run_engine._plan_stack.append(pause_plan())
                self.run_engine._response_stack.append(None)
                self.run_engine.resume()
                # wait for run engine to pause again
                while self.run_engine.state == "running":
                    import time

                    time.sleep(0.1)
            else:
                module.run_protocol_main(
                    self.run_engine,
                    catalog=self.databroker_catalog,
                    devices=devs,
                    md={
                        "devices": dev_data,
                        "description": protocol.description,
                        "versions": {
                            "NOMAD CAMELS": "0.1",
                            "EPICS": "7.0.6.2",
                            "bluesky": bluesky.__version__,
                            "ophyd": ophyd.__version__,
                        },
                    },
                )
        except Exception as e:
            if not isinstance(e, bluesky.utils.RunEngineInterrupted):
                self.stop_protocol()
                self.setEnabled(True)
                raise e
        finally:
            for sub in subs:
                self.run_engine.unsubscribe(sub)
            self.setEnabled(True)
            if not warning.clicked_by_user:
                warning.exec()
            watchdog.was_triggered = False

    def stop_protocol(self):
        """
        Stop the protocol if the run engine is not idle. The run engine is aborted.
        """
        if self.run_engine.state != "idle":
            self.run_engine.abort("Aborted by user")
        # self.protocol_finished()

    def resume_protocol(self):
        """
        Resume the protocol if the run engine is paused. The run engine is resumed and the buttons are updated.
        """
        if self.run_engine.state == "paused":
            self.pushButton_resume.setEnabled(False)
            self.pushButton_pause.setEnabled(True)
            self.run_engine.resume()

    def protocol_finished(self, *args):
        """
        Called when the protocol is finished. The subscriptions are removed.
        Checks if the next protocol in the queue should be run, if not, the protocol is finished and the devices are closed. If yes, the next protocol is run and the currently used devices are added to the list of devices from the queue.
        """
        # IMPORT databroker_export and device_handling only if needed
        from nomad_camels.utility import databroker_export, device_handling

        if (
            self.protocol_module
            and hasattr(self.protocol_module, "uids")
            and self.protocol_module.uids
            and (
                not self.running_protocol.h5_during_run
                or self.running_protocol.export_csv
                or self.running_protocol.export_json
            )
        ):
            runs = self.databroker_catalog[tuple(self.protocol_module.uids)]
            from nomad_camels.bluesky_handling.helper_functions import export_function

            export_function(
                runs,
                self.protocol_savepath,
                not self.running_protocol.h5_during_run,
                self.preferences["new_file_each_run"],
                self.running_protocol.export_csv,
                self.running_protocol.export_json,
                self.protocol_module.plots,
            )
        for sub in self.re_subs:
            self.run_engine.unsubscribe(sub)
        self.re_subs.clear()
        self.devices_from_queue.append(self.current_protocol_device_list)
        if self.run_queue_widget.check_next_protocol():
            return
        self.current_protocol_device_list = []
        self.close_old_queue_devices()
        self.pushButton_stop.setEnabled(False)
        self.pushButton_pause.setEnabled(False)
        self.pushButton_resume.setEnabled(False)
        self.button_area_meas.enable_run_buttons()
        self.protocol_stepper_signal.emit(100)
        self.setCursor(Qt.ArrowCursor)
        if "number_databroker_files" in variables_handling.preferences:
            n_files = variables_handling.preferences["number_databroker_files"]
            if n_files > 0:
                name = self.preferences["databroker_catalog_name"]
                meas_dir = self.preferences["meas_files_path"]
                catalog_dir = f"{meas_dir}/databroker/{name}"
                if os.path.isdir(catalog_dir):
                    files = os.listdir(catalog_dir)
                    if len(files) > n_files:
                        files.sort(key=lambda x: os.path.getmtime(f"{catalog_dir}/{x}"))
                        for file in files[:-n_files]:
                            os.remove(f"{catalog_dir}/{file}")
        self.still_running = False

    def close_old_queue_devices(self):
        """
        Close devices that are not used in the currently running protocol but are still open from protocols run in the queue before.
        """
        # IMPORT device_handling only if needed
        from nomad_camels.utility import device_handling

        currently_in_use = self.current_protocol_device_list

        for_close = []
        for device_list in self.devices_from_queue:
            for device in device_list:
                if device not in currently_in_use:
                    for_close.append(device)
        for_close = list(set(for_close))
        if for_close:
            device_handling.close_devices(for_close)

    def build_protocol(self, protocol_name, ask_file=True, variables=None):
        """Calls the build_protocol from nomad_camels.bluesky_handling.protocol_builder
        for the selected protocol and provides it with a savepath and
        user- and sample-data.

        Parameters
        ----------
        protocol_name : str
            The name of the protocol to build.

        ask_file : bool
             (Default value = True) If True, a file dialog is opened to select where the protocol should be exported to. If False, the protocol is written to the default path.
        """
        from copy import deepcopy

        self.progressBar_protocols.setValue(0)
        protocol = deepcopy(self.protocols_dict[protocol_name])
        protocol.variables = variables or protocol.variables
        protocol.session_name = self.lineEdit_session.text()
        if re.search(r"[^\w\s]", protocol.session_name):
            raise ValueError(
                "Session name contains special characters.\nPlease use only letters, numbers and whitespace."
            )

        if ask_file:
            path = QFileDialog.getSaveFileName(
                self, "Export Protocol", protocol_name, "*.py"
            )[0]
            if not path:
                return
        else:
            path = f"{self.preferences['py_files_path']}/{protocol_name}.py"
        user, userdata = self.get_user_name_data()
        sample, sampledata = self.get_sample_name_data()
        savepath = f'{self.preferences["meas_files_path"]}/{user}/{sample}/{protocol.filename or "data"}.nxs'
        self.protocol_savepath = savepath
        # IMPORT protocol_builder only if needed
        from nomad_camels.bluesky_handling import protocol_builder

        protocol_builder.build_protocol(
            protocol, path, savepath, userdata=userdata, sampledata=sampledata
        )
        print("\n\nBuild successful!\n")
        self.progressBar_protocols.setValue(100 if ask_file else 1)

    def queue_protocol(self, protocol_name):
        """
        Add a protocol to the queue. The protocol is added to the queue widget and the next protocol is checked. See `ui_widgets.run_queue.RunQueue.add_item`.

        Parameters
        ----------
        protocol_name : str
            The name of the protocol to add to the queue.
        """
        if protocol_name in self.protocols_dict:
            self.run_queue_widget.add_item(protocol_name)

    def get_user_name_data(self):
        """
        Get the user name and data. If a nomad user is selected, the user name and data are taken from the nomad user. If an extension user is selected, the user data is taken from the extension user. If a local user is selected, the user data is taken from the user data. If no user is selected, the user name is set to "default_user" and no further data is available.
        """
        if self.nomad_user:
            userdata = self.nomad_user
            user = userdata["name"]
        elif self.extension_user:
            userdata = self.extension_user
            user = userdata["name"]
        else:
            user = self.active_user or "default_user"
            userdata = (
                {"name": "default_user"}
                if user == "default_user"
                else self.userdata[user]
            )
        return user, userdata

    def get_sample_name_data(self):
        """
        Get the sample name and data. If a nomad sample is selected and the nomad sample checkbox is checked, the sample name and data are taken from the nomad sample. If an extension sample is selected, the sample name and data are taken from the extension sample. If a local sample is selected, the sample name and data are taken from the sample data. If no sample is selected, the sample name is set to "default_sample" and no further data is available.
        """
        if self.nomad_sample and self.checkBox_use_nomad_sample.isChecked():
            sampledata = self.nomad_sample
            if "name" in sampledata:
                sample = sampledata["name"]
            elif "Name" in sampledata:
                sample = sampledata["Name"]
            else:
                sample = "NOMAD-Sample"
        elif self.extension_sample:
            sampledata = self.extension_sample
            sample = sampledata["name"]
        else:
            sample = self.comboBox_sample.currentText() or "default_sample"
            sampledata = (
                {"name": "default_sample"}
                if sample == "default_sample"
                else self.sampledata[sample]
            )
        return sample, sampledata

    def open_protocol(self, protocol_name):
        """
        Open the protocol file in the default editor. If the file does not exist, the protocol is built first.

        Parameters
        ----------
        protocol_name : str
            The name of the protocol to open.
        """
        path = f"{self.preferences['py_files_path']}/{protocol_name}.py"
        if not os.path.isfile(path):
            self.build_protocol(protocol_name, False)
        os.startfile(path)

    # --------------------------------------------------
    # tools
    # --------------------------------------------------
    def launch_device_builder(self):
        """
        Launch the device driver builder dialog. See `tools.device_driver_builder.Driver_Builder`.
        """
        # IMPORT device_driver_builder only if needed
        from nomad_camels.tools import device_driver_builder

        device_builder = device_driver_builder.Driver_Builder(self)
        device_builder.show()

    def launch_epics_builder(self):
        """
        Launch the EPICS driver builder dialog. See `tools.EPICS_driver_builder.EPICS_Driver_Builder`.
        """
        # IMPORT EPICS_driver_builder only if needed
        from nomad_camels.tools import EPICS_driver_builder

        device_builder = EPICS_driver_builder.EPICS_Driver_Builder(self)
        device_builder.show()

    def launch_data_exporter(self):
        """
        Launch the data exporter dialog. See `utility.databroker_export.ExportData_dialog`.
        """
        # IMPORT databroker_exporter only if needed
        from nomad_camels.tools import databroker_exporter

        exporter = databroker_exporter.Datbroker_Exporter(self)
        exporter.show()

    def launch_hdf5_exporter(self):
        """
        Launch the HDF5 exporter dialog. See `utility.databroker_export.ExportH5_dialog`.
        """
        from nomad_camels.utility import databroker_export

        exporter = databroker_export.ExportH5_dialog(self)
        exporter.exec()

    def clear_fastapi_thread(self, *args):
        """
        Clear the fastapi thread.
        """
        if self.fastapi_thread:
            self.fastapi_thread = None
            # Show pop up box with warning that the server failed to start
            warn_popup.WarnPopup(
                self,
                "The FastAPI server failed to start.\nMake sure the Port you entered is correct.",
                "FastAPI Server Error",
            )<|MERGE_RESOLUTION|>--- conflicted
+++ resolved
@@ -1678,15 +1678,10 @@
         self.pushButton_stop.setEnabled(False)
         self.protocol_stepper_signal.emit(100)
         nomad = self.nomad_user is not None
-<<<<<<< HEAD
-        file = self.last_save_file or self.protocol_savepath
-        file = os.path.abspath(os.path.normpath(file))
-=======
         if self.last_save_file:
             file = helper_functions.get_newest_file(self.last_save_file)
         else:
             file = helper_functions.get_newest_file(self.protocol_savepath)
->>>>>>> bd9736d5
         self.run_done_file_signal.emit(file)
         # Check if the protocol was executed using the api and save rsults to db if true
         if api_uuid is not None:
