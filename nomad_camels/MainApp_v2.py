import sys
import os
import re

sys.path.append(os.path.dirname(os.path.dirname(__file__)))
sys.path.append(os.path.dirname(__file__))
import json
import pathlib

from PySide6.QtWidgets import QMainWindow, QStyle, QFileDialog
from PySide6.QtCore import Qt, Signal, QThread
from PySide6.QtGui import QIcon, QPixmap, QShortcut

from nomad_camels.gui.mainWindow_v2 import Ui_MainWindow
from importlib import resources
from nomad_camels import graphics

from nomad_camels.frontpanels.helper_panels.button_move_scroll_area import (
    Drop_Scroll_Area,
    RenameTabWidget,
)
from nomad_camels.utility import (
    load_save_functions,
    variables_handling,
    number_formatting,
    theme_changing,
    update_camels,
    logging_settings,
    qthreads,
    plot_placement,
)
from nomad_camels.ui_widgets import options_run_button, warn_popup
from nomad_camels.extensions import extension_contexts
from nomad_camels.bluesky_handling.evaluation_helper import Evaluator
from nomad_camels.bluesky_handling import helper_functions

from collections import OrderedDict
import importlib


camels_github = "https://github.com/FAU-LAP/NOMAD-CAMELS"
camels_github_pages = "https://fau-lap.github.io/NOMAD-CAMELS/"


class MainWindow(Ui_MainWindow, QMainWindow):
    """Main Window for the program. Connects to all the other classes."""

    protocol_stepper_signal = Signal(int)
    run_done_file_signal = Signal(str)
    fake_signal = Signal(int)

    def __init__(self, parent=None):
        super().__init__(parent=parent)
        self.setupUi(self)
        sys.stdout = self.textEdit_console_output.text_writer
        sys.stderr = self.textEdit_console_output.error_writer

        self.sample_widget.layout().setAlignment(Qt.AlignmentFlag.AlignVCenter)
        self.user_widget.layout().setAlignment(Qt.AlignmentFlag.AlignVCenter)
        self.session_upload_widget.layout().setAlignment(Qt.AlignmentFlag.AlignVCenter)

        self.protocol_tabs_dict = OrderedDict({"Protocols": []})
        self.manual_tabs_dict = OrderedDict({"Manuals": []})
        self.button_area_meas = RenameTabWidget(self, self.protocol_tabs_dict)
        self.button_area_manual = RenameTabWidget(self, self.manual_tabs_dict)
        self.meas_widget.layout().addWidget(self.button_area_meas, 2, 0, 1, 4)
        self.manual_widget.layout().addWidget(self.button_area_manual, 2, 0, 1, 3)

        self.setWindowTitle(
            "NOMAD CAMELS - Configurable Application for Measurements, Experiments and Laboratory-Systems"
        )
        self.setWindowIcon(QIcon(str(resources.files(graphics) / "camels_icon.png")))

        image = QPixmap()
        image.load(str(resources.files(graphics) / "CAMELS_horizontal.png"))
        self.label_logo.setPixmap(image)

        arrow = self.style().standardIcon(QStyle.SP_ArrowUp)
        self.label_arrow.setPixmap(arrow.pixmap(130, 130))

        icon = self.style().standardIcon(QStyle.SP_MediaPause)
        self.pushButton_pause.setIcon(icon)
        icon = self.style().standardIcon(QStyle.SP_MediaPlay)
        self.pushButton_resume.setIcon(icon)
        icon = self.style().standardIcon(QStyle.SP_MediaStop)
        self.pushButton_stop.setIcon(icon)

        self.setStyleSheet("QSplitter::handle{background: gray;}")
        self.setStyleSheet("QSplitter::handle{background: gray;}")
        self.protocol_stepper_signal.connect(self.progressBar_protocols.setValue)

        # Set the fastapi_thread to None so it can be used later
        self.fastapi_thread = None
        # Set the current api port to None
        self.current_api_port = None

        # saving / loading
        self.__save_dict__ = {}
        if os.name == "nt":
            name = os.environ["COMPUTERNAME"]
        else:
            name = os.uname()[1]
        self._current_preset = [name]
        self.active_instruments = {}
        variables_handling.devices = self.active_instruments
        self.protocols_dict = OrderedDict()
        variables_handling.protocols = self.protocols_dict
        self.manual_controls = OrderedDict()
        self.preset_save_dict = {
            "_current_preset": self._current_preset,
            "active_instruments": self.active_instruments,
            "protocols_dict": self.protocols_dict,
            "manual_controls": self.manual_controls,
            "protocol_tabs_dict": self.protocol_tabs_dict,
            "manual_tabs_dict": self.manual_tabs_dict,
            "watchdogs": variables_handling.watchdogs,
        }
        self.preferences = {}
        self.load_preferences()
        if self.preferences["auto_check_updates"]:
            update_camels.auto_update(self)
        self.load_state()

        self.open_windows = []
        self.current_protocol_device_list = []

        self.active_controls = {}
        self.open_plots = []

        # user and sample data
        self.sampledata = {}
        self.userdata = {}
        self.active_user = "default_user"
        self.active_sample = "default_sample"

        self.nomad_user = None
        self.nomad_sample = None
        self.last_save_file = None

        self.comboBox_upload_type.addItems(
            ["auto upload", "ask after run", "don't upload"]
        )
        self.comboBox_upload_type.setCurrentText("don't upload")
        self.comboBox_upload_type.currentTextChanged.connect(self.show_nomad_upload)

        self.checkBox_use_nomad_sample.clicked.connect(self.show_nomad_sample)

        self.pushButton_editUserInfo.clicked.connect(self.edit_user_info)
        self.load_user_data()
        self.pushButton_editSampleInfo.clicked.connect(self.edit_sample_info)
        self.load_sample_data()
        variables_handling.CAMELS_path = os.path.dirname(__file__)

        self.comboBox_user.currentTextChanged.connect(self.change_user)
        self.comboBox_user_type.addItems(["local user", "NOMAD user"])
        self.comboBox_user_type.currentTextChanged.connect(self.change_user_type)
        self.change_user_type()

        self.pushButton_login_nomad.clicked.connect(self.login_logout_nomad)
        self.pushButton_nomad_sample.clicked.connect(self.select_nomad_sample)

        # actions
        self.actionSettings.triggered.connect(self.change_preferences)
        self.actionSave_Preset_As.triggered.connect(self.save_preset_as)
        self.actionSave_Preset.triggered.connect(self.save_state)
        self.actionNew_Preset.triggered.connect(self.new_preset)
        self.actionLoad_Backup_Preset.triggered.connect(self.load_backup_preset)
        self.action_driver_builder.triggered.connect(self.launch_device_builder)
        self.actionEPICS_driver_builder.triggered.connect(self.launch_epics_builder)
        self.actionExport_from_databroker.triggered.connect(self.launch_data_exporter)
        self.actionReport_Bug.triggered.connect(
            lambda x: os.startfile(f"{camels_github}/issues")
        )
        self.actionDocumentation.triggered.connect(
            lambda x: os.startfile(camels_github_pages)
        )
        self.actionUpdate_CAMELS.triggered.connect(
            lambda x: update_camels.question_message_box(self)
        )
        self.actionExport_CAMELS_hdf5_to_csv_json.triggered.connect(
            self.launch_hdf5_exporter
        )
        self.actionQuit.triggered.connect(self.close)

        # buttons
        self.pushButton_add_manual.clicked.connect(self.add_manual_control)

        self.pushButton_manage_instr.clicked.connect(self.manage_instruments)
        self.pushButton_add_meas.clicked.connect(self.add_measurement_protocol)
        self.pushButton_import_protocol.clicked.connect(
            self.import_measurement_protocol
        )

        self.pushButton_stop.clicked.connect(self.stop_protocol)
        self.pushButton_pause.clicked.connect(self.pause_protocol)
        self.pushButton_resume.clicked.connect(self.resume_protocol)

        self.pushButton_clear_log.clicked.connect(self.textEdit_console_output.clear)
        self.pushButton_close_plots.clicked.connect(self.close_plots)
        self.pushButton_show_log.clicked.connect(self.show_hide_log)
        self.show_hide_log()

        QShortcut("Ctrl+s", self).activated.connect(self.save_state)

        # self.show()
        self.adjustSize()

        self.run_engine = None
        self.databroker_catalog = None
        self.still_running = False
        self.re_subs = []
        self.protocol_module = None
        self.protocol_savepath = ""
        self.running_protocol = None
        self.run_queue_widget.protocols_dict = self.protocols_dict
        self.run_queue_widget.protocol_signal.connect(self.next_queued_protocol)
        self.run_queue_widget.variable_table = self.queue_variable_table
        self.queue_variable_table.setHidden(True)
        self.devices_from_queue = []

        # Extension Contexts
        self.extension_user = {}
        self.extension_sample = {}
        self.eln_context = extension_contexts.ELN_Context(self)
        self.extension_contexts = {"ELN_Context": self.eln_context}
        self.extensions = []
        self.load_extensions()
        self.actionManage_Extensions.triggered.connect(self.manage_extensions)

        self.actionWatchdogs.triggered.connect(self.open_watchdog_definition)
        self.eva = Evaluator()
        self.update_watchdogs()

        self.importer_thread = qthreads.Additional_Imports_Thread(self)
        self.importer_thread.start(priority=QThread.LowPriority)

    def start_API_server(self, api_port):
        if hasattr(self, "fastapi_thread") and self.fastapi_thread is not None:
            pass
        else:
            from nomad_camels.api.api import FastapiThread

            self.current_api_port = api_port
            # Initialize the FastAPI server
            self.fastapi_thread = FastapiThread(self, api_port)
            # Connect the signals of the FastAPI thread
            # This allows the API to perform button clicks on the main window

            # If the server fails to start up, clear the fastapi_thread variable
            self.fastapi_thread.port_error_signal.connect(self.clear_fastapi_thread)
            # Connect the start_protocol signal of the fastAPI to the run_protocol method
            self.fastapi_thread.start_protocol_signal.connect(self.run_protocol)
            # Connect the set_user signal of the fastAPI to the set_user method
            self.fastapi_thread.set_user_signal.connect(self.set_user)
            # Connect the set_sample signal of the fastAPI to the set_sample method
            self.fastapi_thread.set_sample_signal.connect(self.set_sample)
            # Connect the set_session signal of the fastAPI to the set_session method
            self.fastapi_thread.set_session_signal.connect(self.set_session)
            # Connect the queue_protocol signal of the fastAPI to the queue_protocol method
            self.fastapi_thread.queue_protocol_signal.connect(self.queue_protocol)
            # Connect the remove_queue_protocol_signal of the fastAPI to the remove_queue_protocol method
            self.fastapi_thread.remove_queue_protocol_signal.connect(
                self.remove_queue_protocol
            )
            # Connect the set checkbox signal of the fastAPI to the set_checkbox method
            self.fastapi_thread.set_checkbox_signal.connect(self.set_checkbox)

            # Start the FastAPI server
            self.fastapi_thread.start()

    def set_user(self, user_name):
        """ "
        Set the active user to the given user name. Called by the API.
        """
        if user_name not in self.userdata:
            raise ValueError(
                f"User {user_name} can not be set as it does not exist. Please create this user first."
            )
        self.active_user = user_name
        self.comboBox_user.setCurrentText(user_name)

    def set_sample(self, sample_name):
        """
        Set the active sample to the given sample name. Called by the API.
        """
        if sample_name not in self.sampledata:
            raise ValueError(
                f"Sample {sample_name} can not be set as it does not exist. Please create this sample first."
            )
        self.active_sample = sample_name
        self.comboBox_sample.setCurrentText(sample_name)

    def set_session(self, session_name):
        """
        Set the active session to the given session name. Called by the API.
        """
        self.lineEdit_session.setText(session_name)

    def stop_API_server(self):
        if hasattr(self, "fastapi_thread") and self.fastapi_thread is not None:
            self.fastapi_thread.stop_server()
            self.fastapi_thread = None
            self.current_api_port = None

    def remove_queue_protocol(self, protocol_name):
        """
        Remove a protocol from the run queue. Called by the API.
        """
        self.run_queue_widget.remove_item_by_name(protocol_name)

    def set_checkbox(self, protocol_name):
        """
        Set the checkbox of a protocol in the run queue. Called by the API.
        """
        self.run_queue_widget.check_checkbox(protocol_name)

    def open_watchdog_definition(self):
        """Opens the Watchdog_Definer dialog."""
        # IMPORT Watchdog_Definer only if it is needed
        from nomad_camels.bluesky_handling.watchdogs import Watchdog_Definer

        dialog = Watchdog_Definer(self)
        for watchdog in variables_handling.watchdogs.values():
            if not watchdog.active:
                continue
            watchdog.condition_met.disconnect(self.watchdog_triggered)
        dialog.exec()
        self.update_watchdogs()

    def update_watchdogs(self):
        for watchdog in variables_handling.watchdogs.values():
            if not watchdog.active:
                continue
            watchdog.eva = self.eva
            watchdog.condition_met.connect(self.watchdog_triggered)

    def show_hide_log(self):
        """ """
        is_hidden = self.textEdit_console_output.isHidden()
        self.textEdit_console_output.setHidden(not is_hidden)
        self.pushButton_clear_log.setHidden(not is_hidden)
        self.pushButton_show_log.setText("Hide Log" if is_hidden else "Show Log")

    def check_password_protection(self):
        """
        Check if the program is password protected and if so, ask for the password.

        Returns
        -------
        bool
            True if no password protection or if the password is correct, False otherwise
        """
        if (
            "password_protection" in self.preferences
            and self.preferences["password_protection"]
        ):
            from nomad_camels.utility.password_widgets import Password_Dialog

            dialog = Password_Dialog(
                self, compare_hash=self.preferences["password_hash"]
            )
            if not dialog.exec():
                return False
        return True

    def manage_extensions(self):
        """
        Open the extension manager dialog.
        """
        if not self.check_password_protection():
            return
        self.setCursor(Qt.WaitCursor)
        from nomad_camels.extensions.extension_management import Extension_Manager
        from nomad_camels.utility.update_camels import restart_camels

        dialog = Extension_Manager(self.preferences, self)
        if dialog.exec():
            # self.load_extensions()
            load_save_functions.save_preferences(self.preferences)
            warn_popup.WarnPopup(
                self,
                "Extensions will be loaded after restart.",
                "Restart required",
                info_icon=True,
            )
            restart_camels(self, True)
        self.setCursor(Qt.ArrowCursor)

    def load_extensions(self):
        """
        Load the extensions specified in the preferences.
        If an extension cannot be loaded, print an error message and continue.
        If extensions are not yet part of the preferences, add the `standard_pref` extensions.
        """
        if not "extensions" in self.preferences:
            from nomad_camels.utility.load_save_functions import standard_pref

            self.preferences["extensions"] = standard_pref["extensions"]
        if not "extension_path" in self.preferences:
            from nomad_camels.utility.load_save_functions import standard_pref

            self.preferences["extension_path"] = standard_pref["extension_path"]
        sys.path.append(self.preferences["extension_path"])
        for f in pathlib.Path(self.preferences["extension_path"]).rglob("*"):
            # check if f is a directory that starts with 'nomad_camels_extension_'
            if f.is_dir() and f.name.startswith("nomad_camels_extension_"):
                sys.path.append(str(f.parent))
        for extension in self.preferences["extensions"]:
            try:
                extension_module = importlib.import_module(extension)
            except (ModuleNotFoundError, AttributeError) as e:
                print(f"Could not load extension {extension}.\n{e}")
                continue
            config = getattr(extension_module, "EXTENSION_CONFIG")
            name = config["name"]
            # check the required extensions contexts and hand them to the extension
            contexts = {}
            for context in config["required_contexts"]:
                contexts[context] = self.extension_contexts[context]
            self.extensions.append(getattr(extension_module, name)(**contexts))

    def bluesky_setup(self):
        """
        Set up the bluesky RunEngine and the databroker catalog.
        This method is called when the first protocol is run, speeding up the startup to this point.
        """
        # IMPORT bluesky only if it is needed
        from bluesky import RunEngine
        from bluesky.callbacks.best_effort import BestEffortCallback
        import databroker

        self.run_engine = RunEngine()
        self.run_engine.subscribe(self.eva)
        bec = BestEffortCallback()
        self.run_engine.subscribe(bec)
        self.change_catalog_name()
        self.importer_thread.wait()
        self.databroker_catalog = self.importer_thread.catalog
        self.run_engine.subscribe(self.protocol_finished, "stop")
        self.still_running = False
        self.re_subs = []
        self.protocol_module = None
        self.protocol_savepath = ""
        self.running_protocol = None

    def with_or_without_instruments(self):
        """
        Check if there are active instruments and hide the protocols and manual controls if no instruments are being used.
        """
        available = False
        if self.active_instruments:
            available = True
        self.main_splitter.setHidden(not available)
        self.pushButton_resume.setHidden(not available)
        self.pushButton_pause.setHidden(not available)
        self.pushButton_stop.setHidden(not available)
        self.progressBar_protocols.setHidden(not available)
        # self.textEdit_console_output.setHidden(not available)
        # self.pushButton_clear_log.setHidden(not available)
        self.pushButton_close_plots.setHidden(not available)
        self.label_arrow.setHidden(available)
        self.label_no_instruments.setHidden(available)

    def manage_instruments(self):
        """
        Open the instrument manager dialog.
        """
        self.setCursor(Qt.WaitCursor)
        # IMPORT ManageInstruments only if it is needed
        from nomad_camels.frontpanels.manage_instruments import ManageInstruments

        dialog = ManageInstruments(
            active_instruments=self.active_instruments, parent=self
        )
        self.setCursor(Qt.ArrowCursor)
        if dialog.exec():
            self.active_instruments.clear()
            self.active_instruments.update(dialog.active_instruments)
        self.with_or_without_instruments()

    def add_to_open_windows(self, window):
        """
        Add a window to the list of open windows and connect the closing signal to remove the window from the list when it is closed.

        Parameters
        ----------
        window : QWidget
            The window to add to the list of open windows
        """
        self.open_windows.append(window)
        window.closing.connect(lambda x=window: self.open_windows.remove(x))

    def add_to_plots(self, plot):
        """
        Add a plot to the list of open plots and connect the closing signal to remove the plot from the list when it is closed. Also add the plot to the list of open windows. The plots are in an additional list, so one can close all plots at once.

        Parameters
        ----------
        plot : QWidget
            The plot to add to the list of open plots
        """
        self.open_plots.append(plot)
        plot.closing.connect(lambda x=plot: self.open_plots.remove(x))
        plot.reopened.connect(lambda x=plot: self.open_plots.append(x))
        plot.reopened.connect(lambda x=plot: self.open_windows.append(x))
        self.add_to_open_windows(plot)

    def close_plots(self):
        """
        Close all plots that are currently open.
        """
        for plot in list(self.open_plots):
            plot.close()
        plot_placement.reset_variables()

    # --------------------------------------------------
    # Overwriting parent-methods
    # --------------------------------------------------
    def close(self) -> bool:
        """Calling the save_state method when closing the window."""
        ret = super().close()
        # if self.preferences['autosave']:
        #     self.save_state()
        return ret

    def closeEvent(self, a0):
        """Calling the save_state method when closing the window.

        Parameters
        ----------
        a0 : QCloseEvent
            The close event
        """
        for window in list(self.open_windows):
            window.close()
        if self.open_windows:
            a0.ignore()
            return
        self.stop_API_server()
        super().closeEvent(a0)
        if self.preferences["autosave"]:
            self.save_state()

    # --------------------------------------------------
    # user / sample methods
    # --------------------------------------------------
    def login_logout_nomad(self):
        """Handles logging in / out of NOMAD when the respective button is pushed"""
        # IMPORT nomad_communication only if it is needed
        from nomad_camels.nomad_integration import nomad_communication

        if nomad_communication.token:
            nomad_communication.logout_of_nomad()
            self.pushButton_login_nomad.setText("NOMAD login")
            self.label_nomad_user.setText("not logged in")
            self.pushButton_nomad_sample.setText("select NOMAD sample")
            self.nomad_user = None
            self.nomad_sample = None
        else:
            self.login_nomad()
        self.show_nomad_sample()
        self.show_nomad_upload()

    def login_nomad(self):
        """Handles the login to NOMAD. If the login is successful, the UI is
        adapted to show all the NOMAD-related buttons."""
        # IMPORT nomad_communication only if it is needed
        from nomad_camels.nomad_integration import nomad_communication

        nomad_communication.ensure_login(self)
        if not nomad_communication.token:
            return
        self.pushButton_login_nomad.setText("NOMAD logout")
        user_data = nomad_communication.get_user_information(self)
        for key in ["created", "is_admin", "is_oasis_admin"]:
            if key in user_data:
                user_data.pop(key)
        self.label_nomad_user.setText(user_data["name"])
        self.nomad_user = user_data

    def show_nomad_upload(self):
        """Shows / hides the settings for directly uploading data to NOMAD."""
        nomad = self.nomad_user is not None
        self.nomad_upload_widget.setHidden(not nomad)
        auto_upload = self.comboBox_upload_type.currentText() == "auto upload"
        self.comboBox_upload_choice.setHidden(not nomad or not auto_upload)
        if nomad:
            # IMPORT nomad_communication only if it is needed
            from nomad_camels.nomad_integration import nomad_communication

            uploads = nomad_communication.get_user_upload_names(self)
            self.comboBox_upload_choice.clear()
            self.comboBox_upload_choice.addItems(uploads)

    def change_user_type(self):
        """Shows / hides the ui-elements depending on the type of user,
        e.g. the NOMAD login button is only shown if NOMAD user is selected."""
        user_type = self.comboBox_user_type.currentText()
        if user_type not in ["local user", "NOMAD user"]:
            return
        nomad = user_type == "NOMAD user"
        self.user_widget_nomad.setHidden(not nomad)
        self.user_widget_default.setHidden(nomad)
        if not nomad:
            self.nomad_user = None
        else:
            self.login_nomad()
        self.show_nomad_sample()
        self.show_nomad_upload()

    def edit_user_info(self):
        """Calls dialog for user-information when
        pushButton_editUserInfo is clicked.

        The opened AddRemoveDialoge contains columns for Name, E-Mail,
        Affiliation, Address, ORCID and Phone of the user.
        If the dialog is canceled, nothing is changed, otherwise the new
        data will be written into self.userdata.
        """
        # IMPORT pandas and add_remove_table only if it is needed
        import pandas as pd
        from nomad_camels.ui_widgets import add_remove_table

        self.active_user = self.comboBox_user.currentText()
        headers = [
            "name",
            "email",
            "affiliation",
            "address",
            "orcid",
            "telephone_number",
        ]
        tableData = pd.DataFrame.from_dict(self.userdata, "index")
        dialog = add_remove_table.AddRemoveDialoge(
            headerLabels=headers,
            parent=self,
            title="User-Information",
            askdelete=True,
            tableData=tableData,
        )
        if dialog.exec():
            # changing the returned dict to dataframe and back to have a
            # dictionary that is formatted as {name: {'Name': name,...}, ...}
            dat = dialog.get_data()
            if re.search(r"[^\w\s]", str(dat["name"][0])):
                raise ValueError(
                    "Name contains special characters.\nPlease use only letters, numbers and whitespace."
                )
            # remove trailing whitespace from name
            dat["name"][0] = dat["name"][0].strip()
            dat["Name2"] = dat["name"]
            data = pd.DataFrame(dat)
            data.set_index("Name2", inplace=True)
            self.userdata = data.to_dict("index")
        self.comboBox_user.clear()
        self.comboBox_user.addItems(self.userdata.keys())
        if self.active_user in self.userdata:
            self.comboBox_user.setCurrentText(self.active_user)

    def save_user_data(self):
        """Calling the save_dictionary function with the savefile as
        %localappdata%/userdata.json and self.userdata as dictionary.
        """
        self.active_user = self.comboBox_user.currentText()
        userdic = {"active_user": self.active_user}
        userdic.update(self.userdata)
        load_save_functions.save_dictionary(
            os.path.join(load_save_functions.appdata_path, "userdata.json"), userdic
        )

    def load_user_data(self):
        """Loading the dictionary from %localappdata%/userdata.json,
        selecting the active user and saving the rest into self.userdata.
        """
        userdat = {}
        userfile = os.path.join(load_save_functions.appdata_path, "userdata.json")
        if os.path.isfile(userfile):
            with open(userfile, "r", encoding="utf-8") as f:
                string_dict = json.load(f)
            load_save_functions.load_save_dict(
                string_dict, userdat, update_missing_key=True
            )
        if "active_user" in userdat:
            self.active_user = userdat["active_user"]
            userdat.pop("active_user")
        self.userdata = userdat
        self.comboBox_user.addItems(userdat.keys())
        if not self.active_user == "default_user":
            self.comboBox_user.setCurrentText(self.active_user)

    def change_user(self):
        """Changes the active user to the selected user in the comboBox_user."""
        self.active_user = self.comboBox_user.currentText()
        self.update_shown_samples()

    def edit_sample_info(self):
        """Calls dialog for user-information when
        pushButton_editSampleInfo is clicked.

        The opened AddRemoveDialoge contains columns for Name,
        Identifier, and Preparation-Info.
        If the dialog is canceled, nothing is changed, otherwise the new
        data will be written into self.userdata.
        """
        # IMPORT pandas and add_remove_table only if it is needed
        import pandas as pd
        from nomad_camels.ui_widgets import add_remove_table

        self.active_sample = self.comboBox_sample.currentText()
        headers = ["name", "sample_id", "description", "owner"]
        tableData = pd.DataFrame.from_dict(self.sampledata, "index")
        if not "owner" in tableData.columns:
            tableData["owner"] = ""
        # filter tableData so that only the samples are kept that have the
        # current user as owner, or where "owner" is not set
        tableData = tableData[
            (tableData["owner"] == self.active_user)
            | (tableData["owner"].isna())
            | (tableData["owner"] == "")
        ]
        dialog = add_remove_table.AddRemoveDialoge(
            headerLabels=headers,
            parent=self,
            title="Sample-Information",
            askdelete=True,
            tableData=tableData,
            default_values={"owner": self.active_user},
        )
        if dialog.exec():
            # changing the returned dict to dataframe and back to have a
            # dictionary that is formatted as {name: {'Name': name,...}, ...}
            dat = dialog.get_data()
            for i, d in enumerate(dat["name"]):
                if re.search(r"[^\w\s]", str(d)):
                    raise ValueError(
                        f'Sample name "{d}" contains special characters.\nPlease use only letters, numbers and whitespace.'
                    )
                dat["name"][i] = d.strip()
            dat["Name2"] = dat["name"]
            data = pd.DataFrame(dat)
            data.set_index("Name2", inplace=True)
            self.sampledata.update(data.to_dict("index"))
            self.update_shown_samples()

    def update_shown_samples(self):
        """Updates the comboBox_sample with the samples that are owned by the active user or have no owner."""
        self.comboBox_sample.clear()
        # filter the samples so that only the ones are shown where the user is
        # the owner or where the owner is not set
        self.comboBox_sample.addItems(
            sorted(
                [
                    key
                    for key in self.sampledata.keys()
                    if self.sampledata[key]["owner"] == self.active_user
                    or not self.sampledata[key]["owner"]
                ]
            )
        )
        if self.active_sample in self.sampledata.keys():
            self.comboBox_sample.setCurrentText(self.active_sample)

    def save_sample_data(self):
        """Calling the save_dictionary function with the savefile as
        %localappdata%/sampledata.json and self.sampledata as dictionary.
        """
        self.active_sample = self.comboBox_sample.currentText()
        sampledic = {"active_sample": self.active_sample}
        sampledic.update(self.sampledata)
        load_save_functions.save_dictionary(
            os.path.join(load_save_functions.appdata_path, "sampledata.json"), sampledic
        )

    def load_sample_data(self):
        """Loading the dictionary from %localappdata%/sampledata.json,
        selecting the active sample and saving the rest into self.sampledata.
        """
        sampledat = {}
        samplefile = os.path.join(load_save_functions.appdata_path, "sampledata.json")
        if os.path.isfile(samplefile):
            with open(samplefile, "r", encoding="utf-8") as f:
                string_dict = json.load(f)
            load_save_functions.load_save_dict(
                string_dict, sampledat, update_missing_key=True
            )
        if "active_sample" in sampledat:
            self.active_sample = sampledat["active_sample"]
            sampledat.pop("active_sample")
        self.sampledata = sampledat
        self.comboBox_sample.addItems(sampledat.keys())
        if not self.active_sample == "default_sample":
            self.comboBox_sample.setCurrentText(self.active_sample)

    def select_nomad_sample(self):
        """Opens a dialog to select a sample from NOMAD."""
        # IMPORT sample_selection only if it is needed
        from nomad_camels.nomad_integration import sample_selection

        dialog = sample_selection.Sample_Selector(self)
        if dialog.exec():
            self.nomad_sample = dialog.sample_data
            if "name" in self.nomad_sample:
                name = self.nomad_sample["name"]
            else:
                name = self.nomad_sample["Name"]
            self.pushButton_nomad_sample.setText(f'change sample "{name}"')
        self.show_nomad_sample()

    def show_nomad_sample(self):
        """Shows / hides the settings for the NOMAD sample."""
        nomad = self.nomad_user is not None
        self.sample_widget_nomad.setHidden(not nomad)
        active_sample = self.nomad_sample is not None
        use_nomad = self.checkBox_use_nomad_sample.isChecked()
        use_nomad_sample = active_sample and use_nomad and nomad
        self.sample_widget_default.setHidden(use_nomad_sample)
        self.pushButton_nomad_sample.setEnabled(use_nomad)

    # --------------------------------------------------
    # save / load methods
    # --------------------------------------------------

    def load_preferences(self):
        """Loads the preferences.

        Those may contain:
        - autosave: turn on / off autosave on closing the program.
        - dark_mode: turning dark-mode on / off.
        - number_format: the number format for display, can be either "mixed", "plain" or "scientific".
        - mixed_from: the exponent from where to switch to scientific format, if number_format is "mixed".
        - n_decimals: the number of displayed decimals of a number.
        - py_files_path: the path, where python files (e.g. protocols) are created.
        - meas_files_path: the path, where measurement data is stored.
        - device_driver_path: the path, where NOMAD CAMELS can find the installed devices.
        - databroker_catalog_name: the name of the databroker catalog
        """
        self.preferences = load_save_functions.get_preferences()
        self.update_preference_settings()

    def update_preference_settings(self):
        """Updates the settings that are dependent on the preferences. This includes the number formatting, the device driver path and the databroker catalog name, as well as the graphic theme."""
        number_formatting.preferences = self.preferences
        variables_handling.preferences = self.preferences
        variables_handling.device_driver_path = self.preferences["device_driver_path"]
        variables_handling.meas_files_path = self.preferences["meas_files_path"]
        if "graphic_theme" in self.preferences:
            self.change_theme()
        self.change_catalog_name()
        logging_settings.update_log_settings()
        if self.preferences["enable_API"]:
            if not self.current_api_port:
                self.start_API_server(self.preferences["API_port"])
            else:
                if self.current_api_port != self.preferences["API_port"]:
                    self.stop_API_server()
                    self.start_API_server(self.preferences["API_port"])
        else:
            self.stop_API_server()

    def change_theme(self):
        """Changes the graphic theme of the program according to the preferences."""
        theme = self.preferences["graphic_theme"]
        if "material_theme" in self.preferences:
            material_theme = self.preferences["material_theme"]
        else:
            material_theme = None
        dark = self.preferences["dark_mode"]
        theme_changing.change_theme(
            theme, material_theme=material_theme, dark_mode=dark
        )
        self.toggle_dark_mode()

    def toggle_dark_mode(self):
        """Turning dark mode on / off, called whenever the settings are
        changed. Using qdarkstyle to provide the stylesheets.
        """
        dark = self.preferences["dark_mode"]
        variables_handling.dark_mode = dark

    def change_catalog_name(self):
        """Changes the name of the databroker catalog. If the catalog does not exist, a temporary catalog is used."""
        if not hasattr(self, "databroker_catalog") or not self.databroker_catalog:
            return
        # IMPORT databroker only if it is needed
        import databroker

        if "meas_files_path" in self.preferences:
            catalog_name = "CATALOG_NAME"
            if "databroker_catalog_name" in self.preferences:
                catalog_name = self.preferences["databroker_catalog_name"]
            # IMPORT make_catalog only if it is needed
            from nomad_camels.bluesky_handling import make_catalog

            make_catalog.make_yml(
                self.preferences["meas_files_path"], catalog_name, ask_restart=True
            )
            databroker.catalog.force_reload()
            try:
                self.databroker_catalog = databroker.catalog[catalog_name]
            except KeyError:
                # IMPORT warnings only if it is needed
                import warnings

                warnings.warn(
                    "Could not find databroker catalog, using temporary catalog. If data is not transferred, it might get lost."
                )
                self.databroker_catalog = databroker.temp()

    def change_preferences(self):
        """Called when any preferences are changed. Makes the dictionary
        of preferences and calls save_preferences from the
        load_save_functions module.
        """
        # IMPORT Settings_Window only if it is needed
        from nomad_camels.frontpanels.settings_window import Settings_Window

        settings_dialog = Settings_Window(parent=self, settings=self.preferences)
        if settings_dialog.exec():
            self.preferences.update(settings_dialog.get_settings())
            load_save_functions.save_preferences(self.preferences)
        self.update_preference_settings()

    def save_state(self, fromload=False, do_backup=True):
        """Saves the current states of the preset.

        Parameters
        ----------
        fromload :
             (Default value = False)

        do_backup :
            (Default value = True)
        """
        if (
            "password_protection" in self.preferences
            and self.preferences["password_protection"]
        ):
            from PySide6.QtWidgets import QMessageBox

            msg_box = QMessageBox()
            msg_box.setText(
                "This version of NOMAD CAMELS is password protected.\nDo you want to save changes?"
            )
            msg_box.setWindowTitle("Save changes?")
            msg_box.setStandardButtons(QMessageBox.Ok | QMessageBox.Cancel)
            if msg_box.exec() == QMessageBox.Cancel:
                return
            from nomad_camels.utility.password_widgets import Password_Dialog

            dialog = Password_Dialog(
                self, compare_hash=self.preferences["password_hash"]
            )
            if not dialog.exec():
                return
        self.make_save_dict()
        load_save_functions.autosave_preset(
            self._current_preset[0], self.__save_dict__, do_backup
        )
        if fromload:
            return
        self.save_user_data()
        self.save_sample_data()
        print("current state saved!")

    def new_preset(self):
        """Create a new, empty device-preset via a QFileDialog."""
        file = QFileDialog.getSaveFileName(
            self, "Save Preset", load_save_functions.preset_path, "*.preset"
        )[0]
        if not len(file):
            return
        preset_name = file.split("/")[-1][:-7]
        load_save_functions.save_preset(
            file,
            {
                "_current_preset": [preset_name],
                "active_instruments": {},
                "protocols_dict": OrderedDict(),
            },
        )
        self._current_preset[0] = preset_name

    def save_preset_as(self):
        """Opens a QFileDialog to save the preset.
        A backup / autosave of the preset is made automatically.
        """
        file = QFileDialog.getSaveFileName(
            self, "Save Preset", load_save_functions.preset_path, "*.preset"
        )[0]
        if not len(file):
            return
        preset_name = file.split("/")[-1][:-7]
        self._current_preset[0] = preset_name
        self.make_save_dict()
        load_save_functions.save_preset(file, self.__save_dict__)

    def load_backup_preset(self):
        """Opens a QFileDialog in the Backup-folder of the presets.
        If a backup is selected, the current preset is put into backup.
        """
        file = QFileDialog.getOpenFileName(
            self, "Open Preset", load_save_functions.preset_path, "*.preset"
        )[0]
        if not file:
            return
        # preset_name = file.split('_')[-1][:-7]
        # preset = f'Backup/{file.split("/")[-2]}/{file.split("/")[-1][:-7]}'
        self.save_state()
        # self._current_preset[0] = preset_name
        self.load_preset(file)

    def load_state(self):
        """Loads the most recent preset."""
        preset = load_save_functions.get_most_recent_presets()
        if preset is not None:
            self.load_preset(preset)
        else:
            self.save_state(True)

    def change_preset(self, preset):
        """saves the old device preset,
        then changes to / loads the new preset.
        """
        self.save_state()
        self._current_preset[0] = preset
        self.load_preset(preset)

    def load_preset(self, preset):
        """Called when loading a preset (e.g. when loading the last state).
        Opens the given preset.

        Parameters
        ----------
        preset : str
            The name of the preset to load.
        """
        try:
            with open(
                os.path.join(load_save_functions.preset_path, f"{preset}.preset"),
                "r",
                encoding="utf-8",
            ) as f:
                preset_dict = json.load(f)
        except FileNotFoundError:
            with open(preset, "r", encoding="utf-8") as f:
                preset_dict = json.load(f)
        try:
            load_save_functions.load_save_dict(preset_dict, self.preset_save_dict)
        except Exception as e:
            text = f"Could not load preset {preset}.\nAn empty preset will be loaded instead.\nTo handle this error, you may want to install a missing driver or remove some settings from the preset.\n\nError Message:\n{e}"
            warn_popup.WarnPopup(self, text, "Load Error")
            load_save_functions.load_save_dict(
                {}, self.preset_save_dict, remove_extra_key=True
            )
            self._current_preset[0] = "empty_preset"
        self.update_channels()
        variables_handling.preset = self._current_preset[0]
        self.with_or_without_instruments()
        self.populate_meas_buttons()
        self.populate_manuals_buttons()
        self.adjustSize()

    def make_save_dict(self):
        """Creates the save dictionary for the current preset. It includes the current preset, the active instruments, the protocols, the manual controls, the protocol tabs and the manual tabs."""
        self.preset_save_dict = {
            "_current_preset": self._current_preset,
            "active_instruments": self.active_instruments,
            "protocols_dict": self.protocols_dict,
            "manual_controls": self.manual_controls,
            "protocol_tabs_dict": self.protocol_tabs_dict,
            "manual_tabs_dict": self.manual_tabs_dict,
            "watchdogs": {
                name: wd.get_definition()
                for name, wd in variables_handling.watchdogs.items()
            },
        }
        for key in self.preset_save_dict:
            add_string = load_save_functions.get_save_str(self.preset_save_dict[key])
            if add_string is not None:
                self.__save_dict__.update(
                    {key: load_save_functions.get_save_str(self.preset_save_dict[key])}
                )

    def update_channels(self):
        """Called when the active devices change.
        The channels in variables_handling are updated with the ones
        provided by the active devices.
        """
        variables_handling.channels.clear()
        for key, dev in self.active_instruments.items():
            # for channel in dev.get_channels():
            variables_handling.channels.update(dev.get_channels())
            variables_handling.config_channels.update(dev.config_channels)

    # --------------------------------------------------
    # manual controls
    # --------------------------------------------------

    def add_manual_control(self):
        """Opens a dialog to add a new manual control."""
        # IMPORT New_Manual_Control_Dialog only if needed
        from nomad_camels.manual_controls.get_manual_controls import (
            New_Manual_Control_Dialog,
        )

        dialog = New_Manual_Control_Dialog(self)
        if dialog.exec():
            control_cls, options_cls = dialog.selected_control
            options = options_cls()
            if options.exec():
                self.add_manual_control_to_data(options.control_data)

    def add_manual_control_to_data(self, control_data):
        """
        Add a manual control to the manual controls.

        Parameters
        ----------
        control_data : dict
            The data of the manual control to add.
        """
        self.manual_controls[control_data["name"]] = control_data
        self.add_button_to_manuals(control_data["name"])
        self.button_area_manual.setHidden(False)

    def remove_manual_control(self, control_name):
        """
        Remove a manual control from the manual controls. Also remove the button from the button area.

        Parameters
        ----------
        control_name : str
            The name of the manual control to remove.
        """
        self.manual_controls.pop(control_name)
        for controls in self.manual_tabs_dict.values():
            if control_name in controls:
                controls.remove(control_name)
                break
        self.button_area_manual.remove_button(control_name)
        if not self.manual_controls:
            self.button_area_manual.setHidden(True)

    def move_manual_control(self, control_name):
        """
        Move a manual control to another tab.

        Parameters
        ----------
        control_name : str
            The name of the manual control to move.
        """
        from nomad_camels.frontpanels.helper_panels.button_move_scroll_area import (
            MoveDialog,
        )

        control_data = self.manual_controls[control_name]
        dialog = MoveDialog(parent=self, button_name=control_name)
        dialog.add_tabs_from_widget(self.button_area_manual)

        if dialog.exec():
            new_tab = dialog.get_tab()
            old_tab = self.button_area_manual.get_active_tab()
            if new_tab == old_tab:
                return
            self.remove_manual_control(control_name)
            self.add_button_to_manuals(control_name, new_tab)
            self.manual_controls[control_name] = control_data
            self.button_area_manual.update_order()
            self.button_area_manual.setHidden(False)

    def update_man_cont_data(self, control_data, old_name):
        """
        Update the data of a manual control. The old name is used to remove the old control from the manual controls. The new name is used to add the updated control to the manual controls.

        Parameters
        ----------
        control_data : dict
            The updated data of the manual control.

        old_name : str
            The old name of the manual control.
        """
        self.manual_controls.pop(old_name)
        self.manual_controls[control_data["name"]] = control_data
        button = self.button_area_manual.rename_button(old_name, control_data["name"])
        self.add_functions_to_manual_button(button, control_data["name"])

    def open_manual_control_config(self, control_name):
        """
        Open the configuration dialog of a manual control. If the dialog is accepted, the data of the control is updated using the `update_man_cont_data` method.

        Parameters
        ----------
        control_name : str
            The name of the manual control to configure.
        """
        # IMPORT get_control_by_type_name only if needed
        from nomad_camels.manual_controls.get_manual_controls import (
            get_control_by_type_name,
        )

        control_data = self.manual_controls[control_name]
        config_cls = get_control_by_type_name(control_data["control_type"])[1]
        dialog = config_cls(parent=self, control_data=control_data)
        if dialog.exec():
            self.update_man_cont_data(dialog.control_data, control_name)

    def add_button_to_manuals(self, name, tab=""):
        """
        Add a button to the manual controls area.

        Parameters
        ----------
        name : str
            The name of the manual control to add.
        tab : str
            The tab to add the button to. If not given, the button is added to the active tab.
        """
        button = options_run_button.Options_Run_Button(
            name, small_text="Start", protocol_options=False
        )
        # get active tab
        tab = tab or self.button_area_manual.get_active_tab()
        self.button_area_manual.add_button(button, name, tab)
        self.add_functions_to_manual_button(button, name)

    def add_functions_to_manual_button(self, button, name):
        """
        Connect the functions of the manual control button. The functions are to open the configuration dialog, to start the manual control, and to remove the manual control.

        Parameters
        ----------
        button : options_run_button.Options_Run_Button
            The button to connect the functions to.

        name : str
            The name of the manual control to connect the functions to.
        """
        button.config_function = (
            lambda state=None, x=name: self.open_manual_control_config(x)
        )
        button.run_function = lambda state=None, x=name: self.start_manual_control(x)
        button.del_function = lambda x=name: self.remove_manual_control(x)
        button.move_function = lambda x=name: self.move_manual_control(x)
        button.update_functions()

    def populate_manuals_buttons(self):
        """
        Clears the manual controls area and adds the buttons for all manual controls."""
        self.button_area_manual.clear_area()
        if not self.manual_controls:
            self.button_area_manual.setHidden(True)
        else:
            self.button_area_manual.setHidden(False)
        for control in self.manual_controls:
            added = False
            for tab, controls in self.manual_tabs_dict.items():
                if control in controls:
                    self.add_button_to_manuals(control, tab)
                    added = True
                    break
            if not added:
                self.add_button_to_manuals(control, "manual controls")

    def start_manual_control(self, name):
        """
        Start a manual control by instantiating the control class and adding it to the list of open windows. The control is also connected to the `close_manual_control` method.

        Parameters
        ----------
        name : str
            The name of the manual control to start.
        """
        # IMPORT get_control_by_type_name only if needed
        from nomad_camels.manual_controls.get_manual_controls import (
            get_control_by_type_name,
        )

        control_data = self.manual_controls[name]
        control_type = control_data["control_type"]
        control_cls = get_control_by_type_name(control_type)[0]
        control = control_cls(control_data=control_data)
        self.open_windows.append(control)
        control.closing.connect(
            lambda x=control, y=name: self.close_manual_control(x, y)
        )
        self.button_area_manual.disable_single_run(name)

    def close_manual_control(self, control, name):
        """
        Triggered when a manual control is closed. The control is removed from the list of open windows and the button is re-enabled.

        Parameters
        ----------
        control : main_classes.manual_control.Manual_Control
            The control that was closed.

        name : str
            The name of the manual control that was closed.
        """
        self.open_windows.remove(control)
        self.button_area_manual.enable_single_run(name)

    # --------------------------------------------------
    # protocols
    # --------------------------------------------------

    def add_measurement_protocol(self):
        """
        Open an empty protocol configuration dialog. When the dialog is accepted, the protocol is added to the protocols.
        """
        # IMPORT Protocol_Config only if needed
        from nomad_camels.frontpanels.protocol_config import Protocol_Config

        dialog = Protocol_Config()
        dialog.show()
        dialog.accepted.connect(self.add_prot_to_data)
        self.add_to_open_windows(dialog)

    def import_measurement_protocol(self):
        """
        Open a dialog to select a protocol file to import. When the dialog is accepted, the protocol is loaded and a configuration dialog is opened. When the configuration dialog is accepted, the protocol is added to the protocols.
        """
        # IMPORT Protocol_Config and Path_Button_Dialog only if needed
        from nomad_camels.frontpanels.protocol_config import Protocol_Config
        from nomad_camels.ui_widgets.path_button_edit import Path_Button_Dialog

        dialog = Path_Button_Dialog(
            self,
            default_dir=self.preferences["py_files_path"],
            file_extension="*.cprot",
            title="Choose Protocol - NOMAD CAMELS",
            text="select the protocol you want to import",
        )
        if not dialog.exec():
            return
        prot_path = dialog.path
        prot = load_save_functions.load_protocol(prot_path)
        dialog = Protocol_Config(prot)
        dialog.show()
        dialog.accepted.connect(self.add_prot_to_data)
        self.add_to_open_windows(dialog)

    def add_prot_to_data(self, protocol):
        """
        Add a protocol to the protocols_dict. The protocol is added to the button area and the functions are connected to the buttons.

        Parameters
        ----------
        protocol : main_classes.protocol_class.Measurement_Protocol
            The protocol to add.
        """
        self.protocols_dict[protocol.name] = protocol
        self.add_button_to_meas(protocol.name)
        self.button_area_meas.setHidden(False)

    def remove_protocol(self, prot_name):
        """
        Remove a protocol from the protocols_dict. Also remove the button from the button area.

        Parameters
        ----------
        prot_name : str
            The name of the protocol to remove.
        """
        self.protocols_dict.pop(prot_name)
        for prots in self.protocol_tabs_dict.values():
            if prot_name in prots:
                prots.remove(prot_name)
                break
        self.button_area_meas.remove_button(prot_name)
        if not self.protocols_dict:
            self.button_area_meas.setHidden(True)

    def move_protocol(self, protocol_name):
        """
        Move a protocol to another tab.

        Parameters
        ----------
        protocol_name : str
            The name of the protocol to move.
        """
        from nomad_camels.frontpanels.helper_panels.button_move_scroll_area import (
            MoveDialog,
        )

        protocol = self.protocols_dict[protocol_name]
        dialog = MoveDialog(parent=self, button_name=protocol_name)
        dialog.add_tabs_from_widget(self.button_area_meas)

        if dialog.exec():
            new_tab = dialog.get_tab()
            old_tab = self.button_area_meas.get_active_tab()
            if new_tab == old_tab:
                return
            self.remove_protocol(protocol_name)
            self.add_button_to_meas(protocol_name, new_tab)
            self.protocols_dict[protocol_name] = protocol
            self.button_area_meas.update_order()
            self.button_area_meas.setHidden(False)

    def update_prot_data(self, protocol, old_name):
        """
        Update the data of a protocol. The old name is used to remove the old protocol from the protocols_dict. The new name is used to add the updated protocol to the protocols_dict.

        Parameters
        ----------
        protocol : main_classes.protocol_class.Measurement_Protocol
            The updated protocol.

        old_name : str
            The old name of the protocol.
        """
        self.protocols_dict.pop(old_name)
        self.protocols_dict[protocol.name] = protocol
        button = self.button_area_meas.rename_button(old_name, protocol.name)
        self.add_functions_to_meas_button(button, protocol.name)
        file_path = f"{self.preferences['py_files_path']}/{protocol.name}.cprot"
        protocol_dict = load_save_functions.get_save_str(protocol)
        load_save_functions.save_dictionary(file_path, protocol_dict)

    def open_protocol_config(self, prot_name):
        """
        Open the configuration dialog of a protocol. If the dialog is accepted, the data of the protocol is updated using the `update_prot_data` method.

        Parameters
        ----------
        prot_name : str
            The name of the protocol to configure.
        """
        # IMPORT Protocol_Config only if needed
        if not self.check_password_protection():
            return
        from nomad_camels.frontpanels.protocol_config import Protocol_Config

        dialog = Protocol_Config(self.protocols_dict[prot_name])
        dialog.show()
        dialog.accepted.connect(lambda x, y=prot_name: self.update_prot_data(x, y))
        self.add_to_open_windows(dialog)

    def add_button_to_meas(self, name, tab=""):
        """
        Add a button to the protocols area.

        Parameters
        ----------
        name : str
            The name of the protocol to add.

        tab : str
            The tab to add the button to. If not given, the button is added to the active tab.
        """
        button = options_run_button.Options_Run_Button(name)
        # get active tab
        tab = tab or self.button_area_meas.get_active_tab()
        self.button_area_meas.add_button(button, name, tab)
        self.add_functions_to_meas_button(button, name)
        if not self.protocol_tabs_dict.get(tab):
            self.protocol_tabs_dict[tab] = []
        if not name in self.protocol_tabs_dict[tab]:
            self.protocol_tabs_dict[tab].append(name)

    def add_functions_to_meas_button(self, button, name):
        """
        Connect the functions of the protocol button. The functions are to open the configuration dialog, to run the protocol, to build the protocol, to open the protocol file, to open the data path, to remove the protocol, to move the protocol, and to queue the protocol.

        Parameters
        ----------
        button : options_run_button.Options_Run_Button
            The button to connect the functions to.

        name : str
            The name of the protocol / button.
        """
        button.config_function = lambda state=None, x=name: self.open_protocol_config(x)
        button.run_function = lambda state=None, x=name: self.run_protocol(x)
        button.build_function = lambda x=name: self.build_protocol(x)
        button.external_function = lambda x=name: self.open_protocol(x)
        button.data_path_function = lambda x=name: self.open_data_path(x)
        button.del_function = lambda x=name: self.remove_protocol(x)
        button.move_function = lambda x=name: self.move_protocol(x)
        button.queue_function = lambda state=None, x=name: self.queue_protocol(x)
        button.update_functions()

    def open_data_path(self, protocol_name):
        """
        Open the data path of a protocol in the file explorer.

        Parameters
        ----------
        protocol_name : str
            The name of the protocol to open the data path of.
        """
        user = self.get_user_name_data()[0]
        sample = self.get_sample_name_data()[0]
        protocol = self.protocols_dict[protocol_name]
        savepath = f'{self.preferences["meas_files_path"]}/{user}/{sample}/{protocol.filename or "data"}.nxs'
        savepath = os.path.normpath(savepath)
        while not os.path.exists(savepath):
            savepath = os.path.dirname(savepath)
        import platform, subprocess

        if platform.system() == "Windows":
            # /select, specifies that the file should be highlighted
            subprocess.Popen(f'explorer /select,"{savepath}"')
        elif platform.system() == "Darwin":
            # -R, specifies that the file should be revealed in finder
            subprocess.Popen(["open", "-R", savepath])
        else:
            # Linux doesn't support highlighting a specific file in the file explorer
            subprocess.Popen(["xdg-open", os.path.dirname(savepath)])

    def populate_meas_buttons(self):
        """
        Clears the protocols area and adds the buttons for all protocols.
        """
        self.button_area_meas.clear_area()
        if not self.protocols_dict:
            # The protocls button should always be visible even when no protocol is added
            self.button_area_meas.setHidden(False)
        else:
            self.button_area_meas.setHidden(False)
        for prot in self.protocols_dict:
            added = False
            for tab, protocols in list(self.protocol_tabs_dict.items()):
                if not protocols:
                    del self.protocol_tabs_dict[tab]
                elif prot in protocols:
                    self.add_button_to_meas(prot, tab)
                    added = True
                    break
            if not added:
                self.add_button_to_meas(prot, "protocols")

    def next_queued_protocol(self, protocol_name, variables):
        """
        Checks whether the run engine is idle and if so, runs the next protocol in the queue.
        """
        if self.run_engine and self.run_engine.state != "idle":
            return
        self.run_protocol(protocol_name, variables=variables)
        self.run_queue_widget.remove_first()

    def run_protocol(self, protocol_name, api_uuid=None, variables=None):
        """
        This function runs the given protocol `protocol_name`.
        First the protocol is built, then imported. The used instruments are
        instantiated with `device_handling.instantiate_devices` and functions
        from the protocol like creating plots are called.

        If everything runs correctly and a nomad upload should be done, after
        `protocol_finished` is called, this function will wait for it and then
        handle the upload.

        Closing devices not used in the protocol is done in `close_old_queue_devices`.
        """
        self.setCursor(Qt.WaitCursor)
        # IMPORT importlib, bluesky, ophyd and time only if needed
        import importlib

        if not self.run_engine:
            self.bluesky_setup()
        self.still_running = True
        # IMPORT device_handling only if needed
        from nomad_camels.utility import device_handling

        if "autosave_run" in self.preferences and self.preferences["autosave_run"]:
            self.save_state(do_backup=self.preferences["backup_before_run"])
        self.button_area_meas.disable_run_buttons()
        try:
            self.build_protocol(protocol_name, ask_file=False, variables=variables)
            protocol = self.protocols_dict[protocol_name]
            self.running_protocol = protocol
            path = f"{self.preferences['py_files_path']}/{protocol.name}.py"
            name = os.path.basename(path)[:-3]
            spec = importlib.util.spec_from_file_location(name, path)
            self.protocol_module = importlib.util.module_from_spec(spec)
            sys.modules[spec.name] = self.protocol_module
            spec.loader.exec_module(self.protocol_module)
            self.protocol_module.protocol_step_information[
                "protocol_stepper_signal"
            ] = self.protocol_stepper_signal
            plots, subs, _ = self.protocol_module.create_plots(self.run_engine)
            for plot in plots:
                self.add_to_plots(plot)
            if self.protocols_dict[protocol_name].h5_during_run:
                from nomad_camels.bluesky_handling.helper_functions import (
                    saving_function,
                )
                from event_model import RunRouter

                self.run_router = RunRouter(
                    [
                        lambda x, y: saving_function(
                            x,
                            y,
                            self.protocol_module.save_path,
                            self.protocol_module.new_file_each_run,
                            self.protocol_module.plots,
                        )
                    ]
                )
                self.re_subs.append(self.run_engine.subscribe(self.run_router))
            device_list = protocol.get_used_devices()
            self.current_protocol_device_list = list(device_list)
            self.re_subs += subs
            self.instantiate_devices_thread = device_handling.InstantiateDevicesThread(
                device_list, skip_config=protocol.skip_config
            )
            if api_uuid is not None:
                self.instantiate_devices_thread.successful.connect(
                    lambda: self.run_protocol_part2(api_uuid)
                )
            else:
                self.instantiate_devices_thread.successful.connect(
                    self.run_protocol_part2
                )
            self.instantiate_devices_thread.exception_raised.connect(
                self.propagate_exception
            )
            self.instantiate_devices_thread.start()
        except Exception as e:
            self.protocol_finished()
            if isinstance(e, IndentationError):
                text = "The protocol did not compile correctly, please check whether there are for example any if-statements or loops that do not have children-steps."
                raise Exception(text).with_traceback(e.__traceback__)
            raise e
        self.close_old_queue_devices()

    def propagate_exception(self, exception):
        """
        Called when an exception is raised during the instantiation of the devices.
        First the protocol is finished and then the exception is raised.
        """
        self.protocol_finished()
        raise exception

    def run_protocol_part2(self, api_uuid=None):
        """
        This function is called after the devices are instantiated.
        The protocol is run using the `run_protocol_main` function of the protocol module.
        After the protocol is finished, the `protocol_finished` function is called, the data is saved and uploaded to NOMAD if selected.
        """
        try:
            devs = self.instantiate_devices_thread.devices
            dev_data = self.instantiate_devices_thread.device_config
            additionals = self.protocol_module.steps_add_main(self.run_engine, devs)
            self.add_subs_and_plots_from_dict(additionals)
        except Exception as e:
            self.protocol_finished()
            raise e
        import time
        from bluesky import __version__ as bluesky_version
        from ophyd import __version__ as ophyd_version
        from nomad_camels import __version__ as nomad_camels_version

        self.pushButton_resume.setEnabled(False)
        self.pushButton_pause.setEnabled(True)
        self.pushButton_stop.setEnabled(True)
        protocol = self.running_protocol
        self.protocol_module.run_protocol_main(
            self.run_engine,
            catalog=self.databroker_catalog,
            devices=devs,
            md={
                "devices": dev_data,
                "description": protocol.description,
<<<<<<< HEAD
=======
                "versions": {
                    "NOMAD CAMELS": nomad_camels_version,
                    "EPICS": "7.0.6.2",
                    "bluesky": bluesky_version,
                    "ophyd": ophyd_version,
                },
>>>>>>> 384dac19
                "api_uuid": api_uuid,  # Include the uuid in the metadata
            },
        )
        self.pushButton_resume.setEnabled(False)
        self.pushButton_pause.setEnabled(False)
        self.pushButton_stop.setEnabled(False)
        self.protocol_stepper_signal.emit(100)
        nomad = self.nomad_user is not None
        if self.last_save_file:
            file = helper_functions.get_newest_file(self.last_save_file)
        else:
            file = helper_functions.get_newest_file(self.protocol_savepath)
        file = os.path.normpath(file)
        self.run_done_file_signal.emit(file)
        # Check if the protocol was executed using the api and save rsults to db if true
        if api_uuid is not None:
            from nomad_camels.api.api import write_protocol_result_path_to_db
            write_protocol_result_path_to_db(api_uuid, file)
        if not nomad:
            return
        while self.still_running:
            time.sleep(0.1)
        if self.nomad_sample:
            if "name" in self.nomad_sample:
                name = f"/{self.nomad_sample['name']}"
            elif "Name" in self.nomad_sample:
                name = f"/{self.nomad_sample['Name']}"
            else:
                name = ""
        else:
            name = f"/{self.active_sample}"
        if self.comboBox_upload_type.currentText() == "auto upload":
            # IMPORT nomad_communication only if needed
            from nomad_camels.nomad_integration import nomad_communication

            upload = self.comboBox_upload_choice.currentText()
            nomad_communication.upload_file(
                file, upload, f"CAMELS_data{name}", parent=self
            )
        elif self.comboBox_upload_type.currentText() == "ask after run":
            # IMPORT file_uploading only if needed
            from nomad_camels.nomad_integration import file_uploading

            dialog = file_uploading.UploadDialog(self, file, f"CAMELS_data{name}")

    def add_subs_and_plots_from_dict(self, dictionary):
        """
        Add subscriptions and plots from a dictionary to the current subscriptions and plots.

        Parameters
        ----------
        dictionary : dict{"subs": list, "plots": list}
            The dictionary containing the subscriptions and plots to add.
        """
        for k, v in dictionary.items():
            if k == "subs":
                self.re_subs += v
            elif k == "plots":
                for plot in v:
                    self.add_to_plots(plot)
            elif isinstance(v, dict):
                self.add_subs_and_plots_from_dict(v)

    def pause_protocol(self):
        """
        Pause the protocol if the run engine is running. The run engine is requested to pause and the buttons are updated.
        """
        if self.run_engine and self.run_engine.state == "running":
            self.run_engine.request_pause()
            self.pushButton_resume.setEnabled(True)
            self.pushButton_pause.setEnabled(False)

    def watchdog_triggered(self, watchdog):
        """
        Called when a watchdog is triggered. The protocol is paused and the watchdog is reset.

        Parameters
        ----------
        watchdog : str
            The name of the watchdog that was triggered.
        """
        from nomad_camels.utility import device_handling
        import bluesky, ophyd
        import bluesky.plan_stubs as bps

        print("trigger")
        watchdog.was_triggered = True
        warning = warn_popup.WarnPopup(
            self,
            f"Watchdog {watchdog.name} triggered with condition {watchdog.condition}",
            "Watchdog Triggered",
            do_not_pause=True,
        )
        self.pause_protocol()
        self.setEnabled(False)
        subs = []
        try:
            if not self.run_engine:
                self.bluesky_setup()
            from nomad_camels.bluesky_handling.protocol_builder import build_from_path

            if not watchdog.execute_at_condition:
                raise Exception(
                    f'Watchdog "{watchdog.name}" has nothing to execute when condition is met'
                )
            protocol = load_save_functions.load_protocol(watchdog.execute_at_condition)
            protocol_name = protocol.name

            user, userdata = self.get_user_name_data()
            sample, sampledata = self.get_sample_name_data()
            savepath = f'{self.preferences["meas_files_path"]}/{user}/{sample}/watchdog_execution.nxs'
            build_from_path(
                watchdog.execute_at_condition,
                save_path=savepath,
                userdata=userdata,
                sampledata=sampledata,
                catalog=self.databroker_catalog,
            )
            path = pathlib.Path(watchdog.execute_at_condition)
            spec = importlib.util.spec_from_file_location(
                path.stem, path.with_suffix(".py")
            )
            module = importlib.util.module_from_spec(spec)
            sys.modules[spec.name] = module
            spec.loader.exec_module(module)
            if not watchdog.plots:
                plots, subs, _ = module.create_plots(
                    self.run_engine, stream="watchdog_triggered"
                )
                watchdog.plots = plots
            else:
                for plot in watchdog.plots:
                    self.run_engine.subscribe(plot.livePlot)
            for plot in watchdog.plots:
                self.add_to_plots(plot)
            device_list = protocol.get_used_devices()
            devs, dev_data = device_handling.instantiate_devices(
                device_list, skip_config=protocol.skip_config
            )
            additionals = module.steps_add_main(self.run_engine, devs)
            self.add_subs_and_plots_from_dict(additionals)
            module.protocol_stepper_signal = self.fake_signal
            module.protocol_step_information["protocol_stepper_signal"] = (
                self.fake_signal
            )
            if self.run_engine.state == "paused":

                def pause_plan():
                    yield from getattr(module, f"{protocol_name}_plan_inner")(
                        devs, self.eva, stream_name="watchdog_triggered"
                    )
                    yield from bps.checkpoint()
                    yield from bps.pause()
                    yield from bps.checkpoint()

                self.run_engine._plan_stack.append(pause_plan())
                self.run_engine._response_stack.append(None)
                self.run_engine.resume()
                # wait for run engine to pause again
                while self.run_engine.state == "running":
                    import time

                    time.sleep(0.1)
            else:
                module.run_protocol_main(
                    self.run_engine,
                    catalog=self.databroker_catalog,
                    devices=devs,
                    md={
                        "devices": dev_data,
                        "description": protocol.description,
                        "versions": {
                            "NOMAD CAMELS": "0.1",
                            "EPICS": "7.0.6.2",
                            "bluesky": bluesky.__version__,
                            "ophyd": ophyd.__version__,
                        },
                    },
                )
        except Exception as e:
            if not isinstance(e, bluesky.utils.RunEngineInterrupted):
                self.stop_protocol()
                self.setEnabled(True)
                raise e
        finally:
            for sub in subs:
                self.run_engine.unsubscribe(sub)
            self.setEnabled(True)
            if not warning.clicked_by_user:
                warning.exec()
            watchdog.was_triggered = False

    def stop_protocol(self):
        """
        Stop the protocol if the run engine is not idle. The run engine is aborted.
        """
        if self.run_engine.state != "idle":
            self.run_engine.abort("Aborted by user")
        # self.protocol_finished()

    def resume_protocol(self):
        """
        Resume the protocol if the run engine is paused. The run engine is resumed and the buttons are updated.
        """
        if self.run_engine.state == "paused":
            self.pushButton_resume.setEnabled(False)
            self.pushButton_pause.setEnabled(True)
            self.run_engine.resume()

    def protocol_finished(self, *args):
        """
        Called when the protocol is finished. The subscriptions are removed.
        Checks if the next protocol in the queue should be run, if not, the protocol is finished and the devices are closed. If yes, the next protocol is run and the currently used devices are added to the list of devices from the queue.
        """
        # IMPORT databroker_export and device_handling only if needed
        from nomad_camels.utility import databroker_export, device_handling

        if (
            self.protocol_module
            and hasattr(self.protocol_module, "uids")
            and self.protocol_module.uids
            and (
                not self.running_protocol.h5_during_run
                or self.running_protocol.export_csv
                or self.running_protocol.export_json
            )
        ):
            runs = self.databroker_catalog[tuple(self.protocol_module.uids)]
            from nomad_camels.bluesky_handling.helper_functions import export_function

            export_function(
                runs,
                self.protocol_savepath,
                not self.running_protocol.h5_during_run,
                self.preferences["new_file_each_run"],
                self.running_protocol.export_csv,
                self.running_protocol.export_json,
                self.protocol_module.plots,
            )
        for sub in self.re_subs:
            self.run_engine.unsubscribe(sub)
        self.re_subs.clear()
        self.devices_from_queue.append(self.current_protocol_device_list)
        if self.run_queue_widget.check_next_protocol():
            return
        self.current_protocol_device_list = []
        self.close_old_queue_devices()
        self.pushButton_stop.setEnabled(False)
        self.pushButton_pause.setEnabled(False)
        self.pushButton_resume.setEnabled(False)
        self.button_area_meas.enable_run_buttons()
        self.protocol_stepper_signal.emit(100)
        self.setCursor(Qt.ArrowCursor)
        if "number_databroker_files" in variables_handling.preferences:
            n_files = variables_handling.preferences["number_databroker_files"]
            if n_files > 0:
                name = self.preferences["databroker_catalog_name"]
                meas_dir = self.preferences["meas_files_path"]
                catalog_dir = f"{meas_dir}/databroker/{name}"
                if os.path.isdir(catalog_dir):
                    files = os.listdir(catalog_dir)
                    if len(files) > n_files:
                        files.sort(key=lambda x: os.path.getmtime(f"{catalog_dir}/{x}"))
                        for file in files[:-n_files]:
                            os.remove(f"{catalog_dir}/{file}")
        self.still_running = False

    def close_old_queue_devices(self):
        """
        Close devices that are not used in the currently running protocol but are still open from protocols run in the queue before.
        """
        # IMPORT device_handling only if needed
        from nomad_camels.utility import device_handling

        currently_in_use = self.current_protocol_device_list

        for_close = []
        for device_list in self.devices_from_queue:
            for device in device_list:
                if device not in currently_in_use:
                    for_close.append(device)
        for_close = list(set(for_close))
        if for_close:
            device_handling.close_devices(for_close)

    def build_protocol(self, protocol_name, ask_file=True, variables=None):
        """Calls the build_protocol from nomad_camels.bluesky_handling.protocol_builder
        for the selected protocol and provides it with a savepath and
        user- and sample-data.

        Parameters
        ----------
        protocol_name : str
            The name of the protocol to build.

        ask_file : bool
             (Default value = True) If True, a file dialog is opened to select where the protocol should be exported to. If False, the protocol is written to the default path.
        """
        from copy import deepcopy

        self.progressBar_protocols.setValue(0)
        protocol = deepcopy(self.protocols_dict[protocol_name])
        protocol.variables = variables or protocol.variables
        protocol.session_name = self.lineEdit_session.text()
        if re.search(r"[^\w\s]", protocol.session_name):
            raise ValueError(
                "Session name contains special characters.\nPlease use only letters, numbers and whitespace."
            )

        if ask_file:
            path = QFileDialog.getSaveFileName(
                self, "Export Protocol", protocol_name, "*.py"
            )[0]
            if not path:
                return
        else:
            path = f"{self.preferences['py_files_path']}/{protocol_name}.py"
        user, userdata = self.get_user_name_data()
        sample, sampledata = self.get_sample_name_data()
        savepath = f'{self.preferences["meas_files_path"]}/{user}/{sample}/{protocol.filename or "data"}.nxs'
        self.protocol_savepath = savepath
        # IMPORT protocol_builder only if needed
        from nomad_camels.bluesky_handling import protocol_builder

        protocol_builder.build_protocol(
            protocol, path, savepath, userdata=userdata, sampledata=sampledata
        )
        print("\n\nBuild successful!\n")
        self.progressBar_protocols.setValue(100 if ask_file else 1)

    def queue_protocol(self, protocol_name):
        """
        Add a protocol to the queue. The protocol is added to the queue widget and the next protocol is checked. See `ui_widgets.run_queue.RunQueue.add_item`.

        Parameters
        ----------
        protocol_name : str
            The name of the protocol to add to the queue.
        """
        if protocol_name in self.protocols_dict:
            self.run_queue_widget.add_item(protocol_name)

    def get_user_name_data(self):
        """
        Get the user name and data. If a nomad user is selected, the user name and data are taken from the nomad user. If an extension user is selected, the user data is taken from the extension user. If a local user is selected, the user data is taken from the user data. If no user is selected, the user name is set to "default_user" and no further data is available.
        """
        if self.nomad_user:
            userdata = self.nomad_user
            user = userdata["name"]
        elif self.extension_user:
            userdata = self.extension_user
            user = userdata["name"]
        else:
            user = self.active_user or "default_user"
            userdata = (
                {"name": "default_user"}
                if user == "default_user"
                else self.userdata[user]
            )
        return user, userdata

    def get_sample_name_data(self):
        """
        Get the sample name and data. If a nomad sample is selected and the nomad sample checkbox is checked, the sample name and data are taken from the nomad sample. If an extension sample is selected, the sample name and data are taken from the extension sample. If a local sample is selected, the sample name and data are taken from the sample data. If no sample is selected, the sample name is set to "default_sample" and no further data is available.
        """
        if self.nomad_sample and self.checkBox_use_nomad_sample.isChecked():
            sampledata = self.nomad_sample
            if "name" in sampledata:
                sample = sampledata["name"]
            elif "Name" in sampledata:
                sample = sampledata["Name"]
            else:
                sample = "NOMAD-Sample"
        elif self.extension_sample:
            sampledata = self.extension_sample
            sample = sampledata["name"]
        else:
            sample = self.comboBox_sample.currentText() or "default_sample"
            sampledata = (
                {"name": "default_sample"}
                if sample == "default_sample"
                else self.sampledata[sample]
            )
        return sample, sampledata

    def open_protocol(self, protocol_name):
        """
        Open the protocol file in the default editor. If the file does not exist, the protocol is built first.

        Parameters
        ----------
        protocol_name : str
            The name of the protocol to open.
        """
        path = f"{self.preferences['py_files_path']}/{protocol_name}.py"
        if not os.path.isfile(path):
            self.build_protocol(protocol_name, False)
        os.startfile(path)

    # --------------------------------------------------
    # tools
    # --------------------------------------------------
    def launch_device_builder(self):
        """
        Launch the device driver builder dialog. See `tools.device_driver_builder.Driver_Builder`.
        """
        # IMPORT device_driver_builder only if needed
        from nomad_camels.tools import device_driver_builder

        device_builder = device_driver_builder.Driver_Builder(self)
        device_builder.show()

    def launch_epics_builder(self):
        """
        Launch the EPICS driver builder dialog. See `tools.EPICS_driver_builder.EPICS_Driver_Builder`.
        """
        # IMPORT EPICS_driver_builder only if needed
        from nomad_camels.tools import EPICS_driver_builder

        device_builder = EPICS_driver_builder.EPICS_Driver_Builder(self)
        device_builder.show()

    def launch_data_exporter(self):
        """
        Launch the data exporter dialog. See `utility.databroker_export.ExportData_dialog`.
        """
        # IMPORT databroker_exporter only if needed
        from nomad_camels.tools import databroker_exporter

        exporter = databroker_exporter.Datbroker_Exporter(self)
        exporter.show()

    def launch_hdf5_exporter(self):
        """
        Launch the HDF5 exporter dialog. See `utility.databroker_export.ExportH5_dialog`.
        """
        from nomad_camels.utility import databroker_export

        exporter = databroker_export.ExportH5_dialog(self)
        exporter.exec()

    def clear_fastapi_thread(self, *args):
        """
        Clear the fastapi thread.
        """
        if self.fastapi_thread:
            self.fastapi_thread = None
            # Show pop up box with warning that the server failed to start
            warn_popup.WarnPopup(
                self,
                "The FastAPI server failed to start.\nMake sure the Port you entered is correct.",
                "FastAPI Server Error",
            )<|MERGE_RESOLUTION|>--- conflicted
+++ resolved
@@ -1667,15 +1667,6 @@
             md={
                 "devices": dev_data,
                 "description": protocol.description,
-<<<<<<< HEAD
-=======
-                "versions": {
-                    "NOMAD CAMELS": nomad_camels_version,
-                    "EPICS": "7.0.6.2",
-                    "bluesky": bluesky_version,
-                    "ophyd": ophyd_version,
-                },
->>>>>>> 384dac19
                 "api_uuid": api_uuid,  # Include the uuid in the metadata
             },
         )
