--- conflicted
+++ resolved
@@ -171,11 +171,6 @@
         self.protocol_savepath = ''
         self.running_protocol = None
 
-<<<<<<< HEAD
-        self.importer_thread = qthreads.Additional_Imports_Thread(self)
-        self.importer_thread.start(priority=QThread.LowPriority)
-=======
-
         # Extension Contexts
         self.extension_user = {}
         self.extension_sample = {}
@@ -184,7 +179,14 @@
         self.extensions = []
         self.load_extensions()
         self.actionManage_Extensions.triggered.connect(self.manage_extensions)
-    
+
+
+
+        self.importer_thread = qthreads.Additional_Imports_Thread(self)
+        self.importer_thread.start(priority=QThread.LowPriority)
+
+
+
     def manage_extensions(self):
         self.setCursor(Qt.WaitCursor)
         from nomad_camels.extensions.extension_management import Extension_Manager
@@ -225,7 +227,6 @@
             
             
             
->>>>>>> 24e82062
 
     def bluesky_setup(self):
         # IMPORT bluesky only if it is needed
