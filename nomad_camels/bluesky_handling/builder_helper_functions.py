--- conflicted
+++ resolved
@@ -59,11 +59,7 @@
         )
     else:
         add_main_string += (
-<<<<<<< HEAD
-            f"{tabs}plots, subs, _, _ = create_plots_{name}(RE, {stream})\n"
-=======
             f"{tabs}plots, subs, app, plots_plotly, proxy, dispatcher, publisher_subscription = create_plots_{name}(RE, {stream})\n"
->>>>>>> b334fba0
         )
     add_main_string += f'{tabs}returner["subs"] += subs\n'
     add_main_string += f'{tabs}returner["plots"] += plots\n'
