from PySide6.QtWidgets import QDialog, QStyleFactory
from PySide6.QtCore import Qt, QCoreApplication
from PySide6.QtGui import QKeyEvent
import qt_material

from nomad_camels.gui.settings_window import Ui_settings_window
from nomad_camels.utility.load_save_functions import standard_pref
from nomad_camels.utility.theme_changing import change_theme
from nomad_camels.utility.logging_settings import log_levels

class Settings_Window(Ui_settings_window, QDialog):
    """Dialog to change the settings used in CAMELS."""
    def __init__(self, parent=None, settings=None):
        super().__init__(parent)
        self.setupUi(self)
        self.setWindowTitle('Settings - NOMAD CAMELS')
        themes = QStyleFactory.keys()
        themes.append('qt-material')
        self.comboBox_theme.addItems(themes)
        if 'graphic_theme' in settings and settings['graphic_theme'] in themes:
            self.comboBox_theme.setCurrentText(settings['graphic_theme'])
        else:
            app = QCoreApplication.instance()
            self.comboBox_theme.setCurrentText(app.style().objectName())
        material_themes = []
        for t in qt_material.list_themes():
            if t.startswith('light_'):
                material_themes.append(t[6:-4])
        self.comboBox_material_theme.addItems(material_themes)
        if 'material_theme' in settings and settings['material_theme'] in material_themes:
            self.comboBox_material_theme.setCurrentText(settings['material_theme'])
        if 'dark_mode' in settings:
            self.checkBox_dark.setChecked(settings['dark_mode'])
        self.comboBox_theme.currentTextChanged.connect(self.change_theme)
        self.comboBox_material_theme.currentTextChanged.connect(self.change_theme)
        self.checkBox_dark.clicked.connect(self.change_theme)
        self.change_theme()
        if 'autosave' in settings:
            self.checkBox_autosave.setChecked(settings['autosave'])
        else:
            self.checkBox_autosave.setChecked(standard_pref['autosave'])
        if 'autosave_run' in settings:
            self.checkBox_autosave_run.setChecked(settings['autosave_run'])
        else:
            self.checkBox_autosave_run.setChecked(standard_pref['autosave_run'])
        if 'backup_before_run' in settings:
            self.checkBox_backup_before_run.setChecked(settings['backup_before_run'])
        else:
            self.checkBox_backup_before_run.setChecked(standard_pref['backup_before_run'])
        if 'auto_check_updates' in settings:
            self.checkBox_auto_check_updates.setChecked(settings['auto_check_updates'])
        else:
            self.checkBox_auto_check_updates.setChecked(standard_pref['auto_check_updates'])
        if 'number_format' in settings:
            if settings['number_format'] == 'plain':
                self.radioButton_plain_numbers.setChecked(True)
            elif settings['number_format'] == 'scientific':
                self.radioButton_scientific.setChecked(True)
            else:
                self.radioButton_mixed.setChecked(True)
        else:
            self.radioButton_mixed.setChecked(True)
        if 'mixed_from' in settings:
            self.spinBox_scientific_from.setValue(settings['mixed_from'])
        else:
            self.spinBox_scientific_from.setValue(standard_pref['mixed_from'])
        if 'n_decimals' in settings:
            self.spinBox_n_decimals.setValue(settings['n_decimals'])
        else:
            self.spinBox_n_decimals.setValue(standard_pref['n_decimals'])
        if 'py_files_path' in settings:
            self.pathButton_py_files.set_path(settings['py_files_path'])
        else:
            self.pathButton_py_files.set_path(standard_pref['py_files_path'])
        if 'meas_files_path' in settings:
            self.pathButton_meas_files.set_path(settings['meas_files_path'])
        else:
            self.pathButton_meas_files.set_path(standard_pref['meas_files_path'])
        if 'device_driver_path' in settings:
            self.pathButton_device_path.set_path(settings['device_driver_path'])
        else:
            self.pathButton_device_path.set_path(standard_pref['device_driver_path'])
        self.pathButton_py_files.select_directory = True
        self.pathButton_meas_files.select_directory = True
        self.pathButton_device_path.select_directory = True
        if 'databroker_catalog_name' in settings:
            self.lineEdit_catalog_name.setText(settings['databroker_catalog_name'])
        else:
            self.lineEdit_catalog_name.setText(standard_pref['databroker_catalog_name'])
        if 'play_camel_on_error' in settings:
            self.checkBox_play_camel_on_error.setChecked(settings['play_camel_on_error'])
        else:
            self.checkBox_play_camel_on_error.setChecked(standard_pref['play_camel_on_error'])
        if 'driver_repository' in settings:
            self.lineEdit_repo.setText(settings['driver_repository'])
        else:
            self.lineEdit_repo.setText(standard_pref['driver_repository'])
        if 'repo_directory' in settings:
            self.lineEdit_directory.setText(settings['repo_directory'])
        else:
            self.lineEdit_directory.setText(standard_pref['repo_directory'])
        if 'repo_branch' in settings:
            self.lineEdit_branch.setText(settings['repo_branch'])
        else:
            self.lineEdit_branch.setText(standard_pref['repo_branch'])

        for level in log_levels:
            self.comboBox_log_level.addItem(level)
        if 'log_level' in settings:
            self.comboBox_log_level.setCurrentText(settings['log_level'])
        else:
            self.comboBox_log_level.setCurrentText(standard_pref['log_level'])
        if 'logfile_size' in settings:
            self.spinBox_logfile_size.setValue(settings['logfile_size'])
        else:
            self.spinBox_logfile_size.setValue(standard_pref['logfile_size'])
        if 'logfile_backups' in settings:
            self.spinBox_logfile_number.setValue(settings['logfile_backups'])
        else:
            self.spinBox_logfile_number.setValue(standard_pref['logfile_backups'])

        if 'NOMAD_URL' in settings:
            self.lineEdit_oasis.setText(settings['NOMAD_URL'])
        else:
            self.lineEdit_oasis.setText(standard_pref['NOMAD_URL'])
        
<<<<<<< HEAD
        
        if 'backups' in settings:
            if settings['backups'] == 'all':
                self.radioButton_all_backups.setChecked(True)
            elif settings['backups'] == 'number':
                self.radioButton_n_backups.setChecked(True)
            else:
                self.radioButton_smart_backups.setChecked(True)
        else:
            self.radioButton_smart_backups.setChecked(True)
        if 'backup_number' in settings:
            self.spinBox_backup_number.setValue(settings['backup_number'])
        else:
            self.spinBox_backup_number.setValue(standard_pref['backup_number'])
        if 'number_databroker_files' in settings:
            self.spinBox_n_databroker_files.setValue(settings['number_databroker_files'])
        else:
            self.spinBox_n_databroker_files.setValue(standard_pref['number_databroker_files'])
=======
        if 'extension_path' in settings:
            self.pathButton_extension_path.set_path(settings['extension_path'])
        else:
            self.pathButton_extension_path.set_path(standard_pref['extension_path'])
        self.pathButton_extension_path.select_directory = True
>>>>>>> 24e82062

        self.radioButton_mixed.clicked.connect(self.number_change)
        self.radioButton_plain_numbers.clicked.connect(self.number_change)
        self.radioButton_scientific.clicked.connect(self.number_change)
        if 'extensions' in settings:
            self.extensions = settings['extensions']
        else:
            self.extensions = standard_pref['extensions']


    def autosave_run_change(self):
        on = self.checkBox_autosave_run.isChecked()
        self.checkBox_backup_before_run.setEnabled(on)


    def number_change(self):
        mixed = self.radioButton_mixed.isChecked()
        self.spinBox_n_decimals.setEnabled(mixed)



    def change_theme(self):
        """ """
        theme = self.comboBox_theme.currentText()
        mat = theme == 'qt-material'
        self.comboBox_material_theme.setEnabled(mat)
        material_theme = self.comboBox_material_theme.currentText()
        dark_mode = self.checkBox_dark.isChecked()
        change_theme(theme, material_theme=material_theme, dark_mode=dark_mode)

    def get_settings(self):
        """Reading all the UI-elements to get the selected settings,
        then returning those as a dictionary.

        Parameters
        ----------

        Returns
        -------

        """
        if self.radioButton_plain_numbers.isChecked():
            numbers = 'plain'
        elif self.radioButton_scientific.isChecked():
            numbers = 'scientific'
        else:
            numbers = 'mixed'
        if self.radioButton_all_backups.isChecked():
            backups = 'all'
        elif self.radioButton_n_backups.isChecked():
            backups = 'number'
        else:
            backups = 'smart'
        return {'autosave': self.checkBox_autosave.isChecked(),
                'autosave_run': self.checkBox_autosave_run.isChecked(),
                'backup_before_run': self.checkBox_backup_before_run.isChecked(),
                'dark_mode': self.checkBox_dark.isChecked(),
                'auto_check_updates': self.checkBox_auto_check_updates.isChecked(),
                'graphic_theme': self.comboBox_theme.currentText(),
                'material_theme': self.comboBox_material_theme.currentText(),
                'n_decimals': self.spinBox_n_decimals.value(),
                'number_format': numbers,
                'mixed_from': self.spinBox_scientific_from.value(),
                'py_files_path': self.pathButton_py_files.get_path(),
                'meas_files_path': self.pathButton_meas_files.get_path(),
                'device_driver_path': self.pathButton_device_path.get_path(),
                'databroker_catalog_name': self.lineEdit_catalog_name.text(),
                'driver_repository': self.lineEdit_repo.text(),
                'repo_branch': self.lineEdit_branch.text(),
                'repo_directory': self.lineEdit_directory.text(),
                'play_camel_on_error': self.checkBox_play_camel_on_error.isChecked(),
                'log_level': self.comboBox_log_level.currentText(),
                'logfile_size': self.spinBox_logfile_size.value(),
                'logfile_backups': self.spinBox_logfile_number.value(),
                'NOMAD_URL': self.lineEdit_oasis.text(),
<<<<<<< HEAD
                'backups': backups,
                'backup_number': self.spinBox_backup_number.value(),
                'number_databroker_files': self.spinBox_n_databroker_files.value(),
                }
=======
                'extension_path': self.pathButton_extension_path.get_path(),
                'extensions': self.extensions}
>>>>>>> 24e82062


    def keyPressEvent(self, a0: QKeyEvent) -> None:
        """Overwrites the keyPressEvent of the QDialog so that it does
        not close when pressing Enter/Return.

        Parameters
        ----------
        a0: QKeyEvent :
            

        Returns
        -------

        """
        if a0.key() == Qt.Key_Enter or a0.key() == Qt.Key_Return:
            return
        super().keyPressEvent(a0)<|MERGE_RESOLUTION|>--- conflicted
+++ resolved
@@ -123,33 +123,6 @@
             self.lineEdit_oasis.setText(settings['NOMAD_URL'])
         else:
             self.lineEdit_oasis.setText(standard_pref['NOMAD_URL'])
-        
-<<<<<<< HEAD
-        
-        if 'backups' in settings:
-            if settings['backups'] == 'all':
-                self.radioButton_all_backups.setChecked(True)
-            elif settings['backups'] == 'number':
-                self.radioButton_n_backups.setChecked(True)
-            else:
-                self.radioButton_smart_backups.setChecked(True)
-        else:
-            self.radioButton_smart_backups.setChecked(True)
-        if 'backup_number' in settings:
-            self.spinBox_backup_number.setValue(settings['backup_number'])
-        else:
-            self.spinBox_backup_number.setValue(standard_pref['backup_number'])
-        if 'number_databroker_files' in settings:
-            self.spinBox_n_databroker_files.setValue(settings['number_databroker_files'])
-        else:
-            self.spinBox_n_databroker_files.setValue(standard_pref['number_databroker_files'])
-=======
-        if 'extension_path' in settings:
-            self.pathButton_extension_path.set_path(settings['extension_path'])
-        else:
-            self.pathButton_extension_path.set_path(standard_pref['extension_path'])
-        self.pathButton_extension_path.select_directory = True
->>>>>>> 24e82062
 
         self.radioButton_mixed.clicked.connect(self.number_change)
         self.radioButton_plain_numbers.clicked.connect(self.number_change)
@@ -224,16 +197,7 @@
                 'log_level': self.comboBox_log_level.currentText(),
                 'logfile_size': self.spinBox_logfile_size.value(),
                 'logfile_backups': self.spinBox_logfile_number.value(),
-                'NOMAD_URL': self.lineEdit_oasis.text(),
-<<<<<<< HEAD
-                'backups': backups,
-                'backup_number': self.spinBox_backup_number.value(),
-                'number_databroker_files': self.spinBox_n_databroker_files.value(),
-                }
-=======
-                'extension_path': self.pathButton_extension_path.get_path(),
-                'extensions': self.extensions}
->>>>>>> 24e82062
+                'NOMAD_URL': self.lineEdit_oasis.text()}
 
 
     def keyPressEvent(self, a0: QKeyEvent) -> None:
