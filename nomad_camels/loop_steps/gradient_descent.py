from PySide6.QtWidgets import QWidget

from nomad_camels.main_classes.loop_step import Loop_Step, Loop_Step_Config

from nomad_camels.gui.gradient_descent_step import Ui_Grad_Desc
from nomad_camels.ui_widgets.channels_check_table import Channels_Check_Table
from nomad_camels.utility import variables_handling
from nomad_camels.bluesky_handling import builder_helper_functions
from nomad_camels.frontpanels.plot_definer import Plot_Info


class Gradient_Descent_Step(Loop_Step):
    """
    A step performing a gradient descent with a given channel to optimize a
    given function.


    Attributes
    ----------
    read_channels : list[str]
        A list of all the channels which are read for the optimization.
    extremum : str ('Minimum', 'Maximum')
        The extremum type that should be found.
    out_channel : str
        The channel which is used for the optimization.
    opt_func : str
        This string is evaluated by the given to give the target function.
    start_val : str, float
        Representation of where to start the algorithm.
    min_val : str, float
        The minimum value that should be given to the `set_channel`.
    max_val : str, float
        The maximum value that should be given to the `set_channel`.
    learning_rate : str, float
         A weight for the learning of the gradient descent.
         The next shift `delta_w` is calculated as:
         delta_w = -learning_rate * <current_gradient> + momentum * <last_delta_w>
    threshold : str, float
        If the difference between two measurements is smaller than this
        threshold, the algorithm recognizes the value as the optimum and stops.
    momentum : str, float
         (Default value = 0.8)
         A momentum to keep up the last direction.
         The next shift `delta_w` is calculated as:
         delta_w = -learning_rate * <current_gradient> + momentum * <last_delta_w>
    min_step : str, float
        The minimum step size.
    max_step : str, float
        The maximum step size.
    n_steps : str, int
        The maximum number of iterations until the algorithm should stop if it
        did not arrive at the threshold yet.
    plot_steps : bool
        Whether to plot the single steps of the algorithm at runtime.
    """

    def __init__(self, name="", parent_step=None, step_info=None, **kwargs):
        super().__init__(name, parent_step, step_info, **kwargs)
        self.step_type = "Gradient Descent"
        step_info = step_info or {}
        self.read_channels = (
            step_info["read_channels"] if "read_channels" in step_info else []
        )
        self.extremum = step_info["extremum"] if "extremum" in step_info else "Minimum"
        self.out_channel = (
            step_info["out_channel"] if "out_channel" in step_info else ""
        )
        self.opt_func = step_info["opt_func"] if "opt_func" in step_info else ""
        self.start_val = step_info["start_val"] if "start_val" in step_info else ""
        self.min_val = step_info["min_val"] if "min_val" in step_info else ""
        self.max_val = step_info["max_val"] if "max_val" in step_info else ""
        self.learning_rate = (
            step_info["learning_rate"] if "learning_rate" in step_info else ""
        )
        self.threshold = step_info["threshold"] if "threshold" in step_info else ""
        self.momentum = step_info["momentum"] if "momentum" in step_info else ""
        self.min_step = step_info["min_step"] if "min_step" in step_info else ""
        self.max_step = step_info["max_step"] if "max_step" in step_info else ""
        self.n_steps = step_info["n_steps"] if "n_steps" in step_info else ""
        self.plot_steps = step_info["plot_steps"] if "plot_steps" in step_info else True

    def update_used_devices(self):
        """Uses all devices in self.read_channels and of self.out_channel"""
        self.used_devices = []
        set_device = variables_handling.channels[self.out_channel].device
        self.used_devices.append(set_device)
        for channel in self.read_channels:
            if channel in variables_handling.channels:
                device = variables_handling.channels[channel].device
                if device not in self.used_devices:
                    self.used_devices.append(device)

    def get_outer_string(self):
        """Adds the plot, if self.plot_steps is True. The plot displays the
        formula to be optimized vs the out_channel."""
        if self.plot_steps:
            plot = Plot_Info(
                x_axis=self.out_channel,
                y_axes={"formula": [self.opt_func], "axis": ["left"]},
                title="gradient-descent",
            )
            return builder_helper_functions.plot_creator(
                [plot], f"create_plots_{self.name}"
            )[0]
        return ""

    def get_add_main_string(self):
        """Adds the call of creating the plots if self.plot_steps."""
        add_main_string = ""
        if self.plot_steps:
            stream = f'"{self.name}"'
            add_main_string += builder_helper_functions.get_plot_add_string(
                self.name, stream
            )
        return add_main_string

    def get_protocol_string(self, n_tabs=1):
        """Evaluates all / most of the values with the protocol's evaluator and
        calls the helper function gradient_descent to perform the algorithm."""
        tabs = "\t" * n_tabs
        func_text = f'"{self.opt_func}"'
        if self.extremum == "Maximum":
            func_text = f'"-({self.opt_func})"'

        protocol_string = super().get_protocol_string(n_tabs)
        protocol_string += f"{tabs}channels = ["
        for i, channel in enumerate(self.read_channels):
            if channel not in variables_handling.channels:
                raise Exception(
                    f"Trying to read channel {channel} in {self.full_name}, but it does not exist!"
                )
            if i > 0:
                protocol_string += ", "
            name = variables_handling.channels[channel].name
            if "." in name:
                dev, chan = name.split(".")
                protocol_string += f'devs["{dev}"].{chan}'
            else:
                protocol_string += f'devs["{name}"]'
        protocol_string += "]\n"

        name = variables_handling.channels[self.out_channel].name
        if "." in name:
            dev, chan = name.split(".")
            setter = f'devs["{dev}"].{chan}'
        else:
            setter = f'devs["{name}"]'

        protocol_string += f'{tabs}yield from helper_functions.gradient_descent(eva.eval("{self.n_steps}"), eva.eval("{self.threshold}"), eva.eval("{self.start_val}"), {func_text}, eva, {setter}, channels, eva.eval("{self.min_step}"), eva.eval("{self.max_step}"), eva.eval("{self.min_val}"), eva.eval("{self.max_val}"), "{self.name}", eva.eval("{self.learning_rate}"), eva.eval("{self.momentum}"))\n'
        return protocol_string

    def get_protocol_short_string(self, n_tabs=0):
        """Describes the kind of extremum, the opt_func and the out_channel."""
        short_string = super().get_protocol_short_string(n_tabs)[:-1]
        short_string += (
            f" - {self.extremum} of {self.opt_func} via {self.out_channel}\n"
        )
        return short_string


class Gradient_Descent_Config(Loop_Step_Config):
    """ """

    def __init__(self, loop_step: Gradient_Descent_Step, parent=None):
        super().__init__(parent, loop_step)
        self.sub_widget = Gradient_Descent_Config_Sub(loop_step, self)
        self.layout().addWidget(self.sub_widget, 1, 0, 1, 5)

    def update_step_config(self):
        """ """
        super().update_step_config()
        self.sub_widget.update_step_config()


class Gradient_Descent_Config_Sub(Ui_Grad_Desc, QWidget):
    """ """

    def __init__(self, loop_step: Gradient_Descent_Step, parent=None):
        super().__init__(parent)
        self.setupUi(self)
        self.loop_step = loop_step

        labels = ["read?", "channel"]
        info_dict = {
            "channel": self.loop_step.read_channels,
        }
        self.read_table = Channels_Check_Table(
            self, labels, info_dict=info_dict, title="Read-Channels"
        )
        self.layout().addWidget(self.read_table, 20, 0, 1, 3)
        self.comboBox_extremum_type.addItems(["Minimum", "Maximum"])
        self.comboBox_extremum_type.setCurrentText(loop_step.extremum)

        out_box = []
<<<<<<< HEAD
        channels = variables_handling.get_channels()
        for channel in channels:
            if channels[channel].output:
=======
        for channel in variables_handling.channels:
            if variables_handling.channels[channel].output:
>>>>>>> 96eeae97
                out_box.append(channel)
        self.comboBox_output_channel.addItems(out_box)
        if loop_step.out_channel in out_box:
            self.comboBox_output_channel.setCurrentText(loop_step.out_channel)
        self.lineEdit_opt_func.setText(loop_step.opt_func)
        self.lineEdit_starting_val.setText(loop_step.start_val)
        self.lineEdit_min_val.setText(loop_step.min_val)
        self.lineEdit_max_val.setText(loop_step.max_val)
        self.lineEdit_learning_rate.setText(loop_step.learning_rate)
        self.lineEdit_threshold.setText(loop_step.threshold)
        self.lineEdit_momentum.setText(loop_step.momentum)
        self.lineEdit_smallest_step.setText(loop_step.min_step)
        self.lineEdit_largest_step.setText(loop_step.max_step)
        self.lineEdit_max_n_steps.setText(loop_step.n_steps)
        self.checkBox_plot_steps.setChecked(loop_step.plot_steps)

    def update_step_config(self):
        """ """
        self.loop_step.extremum = self.comboBox_extremum_type.currentText()
        self.loop_step.out_channel = self.comboBox_output_channel.currentText()
        self.loop_step.opt_func = self.lineEdit_opt_func.text()
        self.loop_step.start_val = self.lineEdit_starting_val.text()
        self.loop_step.min_val = self.lineEdit_min_val.text()
        self.loop_step.max_val = self.lineEdit_max_val.text()
        self.loop_step.learning_rate = self.lineEdit_learning_rate.text()
        self.loop_step.threshold = self.lineEdit_threshold.text()
        self.loop_step.momentum = self.lineEdit_momentum.text()
        self.loop_step.min_step = self.lineEdit_smallest_step.text()
        self.loop_step.max_step = self.lineEdit_largest_step.text()
        self.loop_step.n_steps = self.lineEdit_max_n_steps.text()
        info = self.read_table.get_info()
        self.loop_step.read_channels = info["channel"]
        self.loop_step.plot_steps = self.checkBox_plot_steps.isChecked()<|MERGE_RESOLUTION|>--- conflicted
+++ resolved
@@ -192,14 +192,9 @@
         self.comboBox_extremum_type.setCurrentText(loop_step.extremum)
 
         out_box = []
-<<<<<<< HEAD
         channels = variables_handling.get_channels()
         for channel in channels:
             if channels[channel].output:
-=======
-        for channel in variables_handling.channels:
-            if variables_handling.channels[channel].output:
->>>>>>> 96eeae97
                 out_box.append(channel)
         self.comboBox_output_channel.addItems(out_box)
         if loop_step.out_channel in out_box:
