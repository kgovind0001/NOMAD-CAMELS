from PySide6.QtWidgets import (
    QComboBox,
    QLabel,
    QTabWidget,
    QPushButton,
    QWidget,
    QGridLayout,
    QLineEdit,
)
from PySide6.QtGui import QFont
from PySide6.QtCore import Signal

from nomad_camels.main_classes.loop_step import Loop_Step_Config, Loop_Step
from nomad_camels.utility import variables_handling
from nomad_camels.ui_widgets.channels_check_table import Channels_Check_Table
from nomad_camels.utility.load_save_helper_functions import load_plots
from nomad_camels.bluesky_handling import builder_helper_functions
from nomad_camels.frontpanels.plot_definer import Plot_Button_Overview

from nomad_camels.loop_steps.for_while_loops import (
    For_Loop_Step_Config_Sub,
    For_Loop_Step,
)


class ND_Sweep(Loop_Step):
    """
    An n-dimensional sweep with the read values. Useful for e.g. an xy-scan.

    Attributes
    ----------
    sweep_channels : list[str]
        From outer to inner sweep, the names of the channels that should be
        sweeped through.
    data_output : str
        Whether the data is put into its own stream('sub-stream') or the primary
        stream ('main-stream').
    plots : list[Plot_Info]
        List of the plots that should be created for the sweep.
    read_channels : list[str]
        List of the channels that should be read during the sweep.
    sweep_values : list[Sweep_Step]
        List of sub-steps containing the information about the sweeps.
    """

    def __init__(self, name="", parent_step=None, step_info=None, **kwargs):
        super().__init__(
            name=name, parent_step=parent_step, step_info=step_info, **kwargs
        )
        step_info = step_info or {}
        self.step_type = "ND Sweep"
        self.has_children = False
        self.sweep_channels = (
            step_info["sweep_channels"] if "sweep_channels" in step_info else []
        )
        self.data_output = (
            step_info["data_output"] if "data_output" in step_info else "sub-stream"
        )
        self.plots = load_plots([], step_info["plots"]) if "plots" in step_info else []
        self.read_channels = (
            step_info["read_channels"] if "read_channels" in step_info else []
        )
        self.sweep_values = (
            step_info["sweep_values"] if "sweep_values" in step_info else []
        )
        if "skip_failed" in step_info:
            self.skip_failed = step_info["skip_failed"]
        else:
            self.skip_failed = [] * len(self.read_channels)

    def update_used_devices(self):
        """Includes the devices from the read_channels and the sweep_channels"""
        self.used_devices = []
        channels = variables_handling.get_channels()
        for channel in self.read_channels:
            if channel in channels:
                device = channels[channel].device
                if device not in self.used_devices:
                    self.used_devices.append(device)
        for channel in self.sweep_channels:
            if channel in channels:
                device = channels[channel].device
                if device not in self.used_devices:
                    self.used_devices.append(device)

    def update_variables(self):
        """Adds the fit variables from the plots."""
        variables = {}
        stream = f"{self.name}"
        for plot in self.plots:
            variables.update(plot.get_fit_vars(stream))
        variables_handling.loop_step_variables.update(variables)
        super().update_variables()

    def get_outer_string(self):
        """Gives the string to create the plots of the sweeps"""
        if self.plots:
            return builder_helper_functions.plot_creator(
                self.plots, f"create_plots_{self.name}"
            )[0]
        return ""

    def get_add_main_string(self):
        """Calling the plot_creator from steps_add_main"""
        stream = f'"{self.name}"'
        if self.data_output == "main stream":
            stream = '"primary"'
        add_main_string = ""
        if self.plots:
            add_main_string += builder_helper_functions.get_plot_add_string(
                self.name, stream
            )
        return add_main_string

    def get_protocol_string(self, n_tabs=1):
        """The channels to be read are set up. Then a for loop for each sweep is
        started, with the channels each being set inside it."""
        tabs = "\t" * n_tabs

        stream = f'"{self.name}"'
        if self.data_output == "main stream":
            stream = "stream_name"

<<<<<<< HEAD
        skip_failed = list(self.skip_failed)

=======
        channels = variables_handling.get_channels()
>>>>>>> 553171de
        protocol_string = super().get_protocol_string(n_tabs)
        protocol_string += f"{tabs}channels = ["
        for i, channel in enumerate(self.read_channels):
            if channel not in channels:
                raise Exception(
                    f"Trying to read channel {channel} in {self.full_name}, but it does not exist!"
                )
            if i > 0:
                protocol_string += ", "
            name = channels[channel].name
            if "." in name:
                dev, chan = name.split(".")
                protocol_string += f'devs["{dev}"].{chan}'
            else:
                protocol_string += f'devs["{name}"]'
        protocol_string += "]\n"
        protocol_string += f"{tabs}helper_functions.clear_plots(plots, {stream})"

        if not self.sweep_values:
            raise Exception(f"Trying to sweep nothing!\n{self.full_name}")
        i = 0
        for i, sweep in enumerate(self.sweep_values):
            if not isinstance(sweep, Sweep_Step):
                sweep = Sweep_Step(sweep)
            sweep.name = f"sub_step_{i}"
            sweep.update_full_name()
            protocol_string += sweep.get_protocol_string(n_tabs + i)

        tabs = "\t" * (n_tabs + i)
        protocol_string += f'{tabs}\tyield from bps.wait("A")\n'
        protocol_string += f"{tabs}\tyield from helper_functions.trigger_and_read(channels, name={stream}, skip_on_exception={skip_failed})\n"
        protocol_string += f"{tabs}yield from helper_functions.get_fit_results(all_fits, namespace, True, {stream})\n"
        self.update_time_weight()
        return protocol_string

    def get_protocol_short_string(self, n_tabs=0):
        """The read channels and the sweeps are specified."""
        short_string = super().get_protocol_short_string(n_tabs)
        tabs = "\t" * (n_tabs + 1)
        short_string += f"{tabs}Read: {self.read_channels}\n"
        for i, channel in enumerate(self.sweep_channels):
            sweep = self.sweep_values[i]
            if not isinstance(sweep, Sweep_Step):
                sweep = Sweep_Step(sweep)
            short_string += f"{tabs}Sweep {i}: {channel}\n{tabs}Values {i}: {sweep.get_protocol_short_string()}\n"
        return short_string


class Sweep_Step(For_Loop_Step):
    """
    One single sweep for the ND sweep. Inherits from For_Loop_Step regarding the
    steps of the sweep.

    Attributes
    ----------
    sweep_channel : str
        The channel which is used in this sweep-part.
    wait_time : str, float
        The time in seconds, how long to wait after setting the channel.
    """

    def __init__(self, step_info=None):
        step_info = step_info or {}
        super().__init__(step_info=step_info)
        self.step_type = "ND Sweep Part"
        self.sweep_channel = (
            step_info["sweep_channel"] if "sweep_channel" in step_info else ""
        )
        self.wait_time = step_info["wait_time"] if "wait_time" in step_info else ""

    def get_protocol_string(self, n_tabs=1):
        """Creates a for loop over the sweep_channel and waits for wait_time
        after setting the channel."""
        tabs = "\t" * n_tabs
        protocol_string = super().get_protocol_string(n_tabs)
        name = variables_handling.get_channels()[self.sweep_channel].name
        if "." in name:
            dev, chan = name.split(".")
            setter = f'devs["{dev}"].{chan}'
        else:
            setter = f'devs["{name}"]'
        protocol_string += f'{tabs}\tyield from bps.abs_set({setter}, {self.name.replace(" ", "_")}_Value, group="A")\n'
        if self.wait_time:
            protocol_string += (
                f'{tabs}\tyield from bps.sleep(eva.eval("{self.wait_time}"))\n'
            )
        return protocol_string

    def get_protocol_short_string(self, n_tabs=0):
        """Specifies the same way as the foor loop."""
        return super().get_protocol_short_string(n_tabs)[:-1].split(" for ")[-1]


class ND_Sweep_Config(Loop_Step_Config):
    """ """

    def __init__(self, loop_step: ND_Sweep, parent=None):
        super().__init__(parent, loop_step)
        self.loop_step = loop_step

        label_data = QLabel("Data Output:")
        font = QFont()
        font.setBold(True)
        label_data.setStyleSheet("font-size: 9pt")
        label_data.setFont(font)
        self.comboBox_data_output = QComboBox()
        output_types = ["sub-stream", "main stream", "own file"]
        self.comboBox_data_output.addItems(output_types)
        self.comboBox_data_output.setCurrentText(loop_step.data_output)

        labels = ["read?", "channel", "ignore failed"]
        info_dict = {
            "channel": self.loop_step.read_channels,
            "ignore failed": self.loop_step.skip_failed,
        }
        self.read_table = Channels_Check_Table(
            self, labels, info_dict=info_dict, title="Read-Channels", checkables=[2]
        )

        self.plot_widge = Plot_Button_Overview(self, self.loop_step.plots)

        self.addSweepChannelButton = QPushButton("Add sweep channel")
        self.addSweepChannelButton.clicked.connect(self.add_sweep_channel)

        self.tabs = []
        self.tab_widget = QTabWidget()
        for sweep in loop_step.sweep_values:
            self.add_sweep_channel(sweep)
        if not self.tabs:
            self.add_sweep_channel()

        self.layout().addWidget(self.plot_widge, 1, 0, 1, 5)
        self.layout().addWidget(label_data, 2, 0)
        self.layout().addWidget(self.comboBox_data_output, 2, 1, 1, 4)
        self.layout().addWidget(self.read_table, 6, 0, 1, 5)
        self.layout().addWidget(self.addSweepChannelButton, 10, 0, 1, 5)
        self.layout().addWidget(self.tab_widget, 11, 0, 1, 5)

    def remove_sweep_channel(self):
        """ """
        ind = self.tab_widget.currentIndex()
        self.tab_widget.removeTab(ind)
        self.tabs.pop(ind)
        self.change_tab_name()

    def add_sweep_channel(self, sweep_info=None):
        """

        Parameters
        ----------
        sweep_info :
             (Default value = None)

        Returns
        -------

        """
        if isinstance(sweep_info, Sweep_Step):
            sweep_step = sweep_info
        else:
            sweep_step = Sweep_Step(sweep_info)
        tab = Single_Sweep_Tab(sweep_step, self)
        tab.signal_change_sweep.connect(self.change_tab_name)
        tab.signal_remove.connect(self.remove_sweep_channel)
        tab.signal_move_left.connect(lambda: self.move_tab(-1))
        tab.signal_move_right.connect(lambda: self.move_tab(1))
        self.tabs.append(tab)
        self.tab_widget.addTab(tab, "")
        self.change_tab_name()

    def change_tab_name(self):
        """ """
        for i, tab in enumerate(self.tabs):
            if i == 0:
                pos = "outer"
            elif i == len(self.tabs) - 1:
                pos = "inner"
            else:
                pos = "mid"
            name = tab.get_name(pos)
            self.tab_widget.setTabText(i, name)

    def move_tab(self, direction=1):
        """

        Parameters
        ----------
        direction :
             (Default value = 1)

        Returns
        -------

        """
        ind = self.tab_widget.currentIndex()
        self.tab_widget.tabBar().moveTab(ind, ind + direction)
        self.tabs[ind + direction], self.tabs[ind] = (
            self.tabs[ind],
            self.tabs[ind + direction],
        )
        self.change_tab_name()

    def update_step_config(self):
        """ """
        self.loop_step.sweep_values = []
        self.loop_step.sweep_channels = []
        for tab in self.tabs:
            info = tab.get_info()
            chan = info.sweep_channel
            if chan in self.loop_step.sweep_channels:
                raise Exception(f"Can only scan same channel once in ND-sweep!\n{chan}")
            self.loop_step.sweep_channels.append(chan)
            self.loop_step.sweep_values.append(info)
        super().update_step_config()
        self.loop_step.plots = self.plot_widge.plot_data
        info = self.read_table.get_info()
        self.loop_step.read_channels = info["channel"]
        self.loop_step.skip_failed = info["ignore failed"]
        self.loop_step.data_output = self.comboBox_data_output.currentText()


class Single_Sweep_Tab(QWidget):
    """ """

    signal_remove = Signal()
    signal_move_left = Signal()
    signal_move_right = Signal()
    signal_change_sweep = Signal(str)

    def __init__(self, loop_step: Sweep_Step, parent=None):
        super().__init__(parent)
        self.loop_step = loop_step
        label_sweep = QLabel("Sweep Channel:")
        out_channels = variables_handling.get_output_channels()
        self.comboBox_sweep_channel = QComboBox()
        self.comboBox_sweep_channel.addItems(out_channels)
        if loop_step.sweep_channel in out_channels:
            self.comboBox_sweep_channel.setCurrentText(loop_step.sweep_channel)
        self.comboBox_sweep_channel.currentTextChanged.connect(
            self.signal_change_sweep.emit
        )

        label_wait = QLabel("Wait after setting:")
        self.lineEdit_wait_time = QLineEdit("0")
        if loop_step.wait_time:
            self.lineEdit_wait_time.setText(loop_step.wait_time)

        self.sweep_widget = For_Loop_Step_Config_Sub(parent=self, loop_step=loop_step)

        self.moveLeftButton = QPushButton("Move left/out")
        self.moveRightButton = QPushButton("Move right/in")
        self.removeButton = QPushButton("Remove")

        self.moveRightButton.clicked.connect(self.signal_move_right.emit)
        self.moveLeftButton.clicked.connect(self.signal_move_left.emit)
        self.removeButton.clicked.connect(self.signal_remove.emit)

        layout = QGridLayout()
        layout.addWidget(self.moveLeftButton, 2, 0)
        layout.addWidget(self.moveRightButton, 2, 1)
        layout.addWidget(self.removeButton, 2, 2)
        layout.addWidget(label_sweep, 4, 0)
        layout.addWidget(self.comboBox_sweep_channel, 4, 1, 1, 2)
        layout.addWidget(label_wait, 6, 0)
        layout.addWidget(self.lineEdit_wait_time, 6, 1, 1, 2)
        layout.addWidget(self.sweep_widget, 10, 0, 1, 3)
        self.setLayout(layout)

    def get_name(self, pos):
        """

        Parameters
        ----------
        pos :


        Returns
        -------

        """
        self.moveLeftButton.setEnabled(True)
        self.moveRightButton.setEnabled(True)
        if pos == "outer":
            self.moveLeftButton.setEnabled(False)
        elif pos == "inner":
            self.moveRightButton.setEnabled(False)
        p = f"{pos}: " if pos != "mid" else ""
        return f"{p}{self.comboBox_sweep_channel.currentText()}"

    def get_info(self):
        """ """
        self.loop_step.sweep_channel = self.comboBox_sweep_channel.currentText()
        self.loop_step.wait_time = self.lineEdit_wait_time.text()
        return self.loop_step<|MERGE_RESOLUTION|>--- conflicted
+++ resolved
@@ -121,12 +121,7 @@
         if self.data_output == "main stream":
             stream = "stream_name"
 
-<<<<<<< HEAD
         skip_failed = list(self.skip_failed)
-
-=======
-        channels = variables_handling.get_channels()
->>>>>>> 553171de
         protocol_string = super().get_protocol_string(n_tabs)
         protocol_string += f"{tabs}channels = ["
         for i, channel in enumerate(self.read_channels):
