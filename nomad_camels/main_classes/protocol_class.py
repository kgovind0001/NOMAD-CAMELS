--- conflicted
+++ resolved
@@ -86,7 +86,6 @@
         )
         self.flyer_data = kwargs.get("flyer_data", [])
 
-<<<<<<< HEAD
         self.instrument_aliases = (
             kwargs["instrument_aliases"]
             if "instrument_aliases" in kwargs
@@ -98,8 +97,6 @@
             else {"channel": [], "Alias": []}
         )
 
-=======
->>>>>>> 96eeae97
         self.loop_steps = loop_steps
         self.loop_step_dict = {}
         for step in self.loop_steps:
@@ -611,15 +608,12 @@
             self.ending_protocol_selection.setEnabled(True)
         else:
             self.ending_protocol_selection.setEnabled(False)
-<<<<<<< HEAD
 
         self.pushButton_instrument_aliases.clicked.connect(
             self.change_instrument_aliases
         )
         variables_handling.instrument_aliases = self.protocol.instrument_aliases
         variables_handling.channel_aliases = self.protocol.channel_aliases
-=======
->>>>>>> 96eeae97
 
     def showEvent(self, event):
         """Called when the widget is shown."""
