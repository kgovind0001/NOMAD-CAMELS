"""Provides helping functions to load and save all settings inside CAMELS.

Attributes
----------
    appdata_path : str, path
        The path to the local appdata of NOMAD CAMELS
    preset_path : str, path
        the path, where CAMELS saves the presets, a subfolder of `appdata_path`
    backup_path : str, path
        the path, where CAMELS saves backups of presets, a subfolder of
        `preset_path`
    save_string_list : list[class]
        a list of QWidget-classes, for which the current string they display should be
        saved
    save_dict_skip : list[class]
        a list of QWidget-classes, that should be ignored when saving
    standard_pref : dict
        dictionary of the default preferences used if nothing is changed by the
        user
"""

import os.path
import sys
from os.path import isdir
from os import makedirs, getenv, listdir
from shutil import copyfile
import importlib
from glob import glob
import platform

import numpy as np
import pandas as pd
from PySide6.QtWidgets import (
    QComboBox,
    QLineEdit,
    QWidget,
    QSplitter,
    QLabel,
    QPushButton,
    QTreeView,
    QListView,
    QMenuBar,
    QMenu,
    QStatusBar,
    QGridLayout,
)
from PySide6.QtGui import QAction
from PySide6.QtCore import QTimer, Signal, SignalInstance

from datetime import datetime, timedelta
import json
import ophyd

from nomad_camels.main_classes import protocol_class, device_class, loop_step
from nomad_camels.utility.load_save_helper_functions import load_plots
from nomad_camels.utility.device_handling import load_local_packages
from nomad_camels.utility import variables_handling
from nomad_camels.ui_widgets.warn_popup import WarnPopup
from nomad_camels.bluesky_handling.watchdogs import Watchdog
from nomad_camels.bluesky_handling.evaluation_helper import Evaluator


os_name = platform.system()

if os_name == "Windows":
    # Use the APPDATA environment variable on Windows
    data_path = os.path.join(getenv("USERPROFILE"), "Documents", "NOMAD_CAMELS_data")
    appdata_path = os.path.join(getenv("LOCALAPPDATA"), "nomad_camels")
elif os_name == "Linux":
    # Use the XDG_DATA_HOME environment variable on Linux, defaulting to ~/.local/share
    data_path = os.path.join(
        getenv("XDG_DATA_HOME")
        or os.path.join(os.path.expanduser("~"), ".local", "share"),
        "nomad_camels_data",
    )
    appdata_path = os.path.join(
        getenv("XDG_CONFIG_HOME") or os.path.join(os.path.expanduser("~"), ".config"),
        "nomad_camels",
    )
elif os_name == "Darwin":
    # Use ~/Library/Application Support on MacOS
    data_path = os.path.join(
        os.path.expanduser("~"), "Library", "Application Support", "nomad_camels_data"
    )
    appdata_path = os.path.join(
        os.path.expanduser("~"), "Library", "Application Support", "nomad_camels"
    )
else:
    # Default to the home directory
    data_path = os.path.expanduser("~", "nomad_camels_data")
    appdata_path = os.path.expanduser("~", ".nomad_camels")


preset_path = os.path.join(appdata_path, "Presets")
backup_path = os.path.join(preset_path, "Backup")
save_string_list = [QComboBox, QLineEdit, QTreeView, QListView]
save_dict_skip = [
    QWidget,
    QSplitter,
    QLabel,
    QPushButton,
    QMenu,
    QMenuBar,
    QAction,
    QStatusBar,
    QGridLayout,
    QTimer,
    Evaluator,
    Signal,
    SignalInstance,
]

# Get the current operating system


standard_pref = {
    "autosave": True,
    "autosave_run": True,
    "backup_before_run": True,
    "dark_mode": False,
    "graphic_theme": "Fusion",
    "n_decimals": 3,
    "number_format": "mixed",
    "mixed_from": 3,
    "py_files_path": os.path.join(appdata_path, "python_files").replace("\\", "/"),
    "meas_files_path": data_path,
    "device_driver_path": os.path.join(
        os.getcwd(), "devices", "devices_drivers"
    ).replace("\\", "/"),
    "databroker_catalog_name": "CAMELS_CATALOG",
    "driver_repository": "https://github.com/FAU-LAP/CAMELS_drivers",
    "repo_branch": "main",
    "repo_directory": "",
    "play_camel_on_error": False,
    "finished_sound": False,
    "auto_check_updates": False,
    "log_level": "Warning",
    "logfile_size": 1,
    "logfile_backups": 1,
    "NOMAD_URL": "",
    "backups": "smart",
    "backup_number": 30,
    "number_databroker_files": 30,
    "extension_path": os.path.join(os.getcwd(), "extensions").replace("\\", "/"),
    "extensions": [],
    "password_protection": False,
    "password_hash": "",
    "new_file_each_run": True,
    "enable_API": False,
    "API_port": "5000",
    "last_shown_notes": "0.0.0",
}


def update_config_path(path):
    global appdata_path, preset_path, backup_path
    appdata_path = path
    with open(
        os.path.join(os.path.dirname(os.path.dirname(__file__)), "config_path"), "w"
    ) as f:
        f.write(appdata_path)
    preset_path = os.path.join(appdata_path, "Presets")
    backup_path = os.path.join(preset_path, "Backup")
    standard_pref["py_files_path"] = os.path.join(appdata_path, "python_files").replace(
        "\\", "/"
    )
    if not os.path.isdir(appdata_path):
        makedirs(appdata_path)


def check_config_path():
    global appdata_path
    config_path_file = os.path.join(
        os.path.dirname(os.path.dirname(__file__)), "config_path"
    )
    if os.path.isfile(config_path_file):
        with open(config_path_file, "r") as f:
            appdata_path = f.read().strip()
    else:
        from nomad_camels.ui_widgets.path_button_edit import Path_Button_Dialog

        dialog = Path_Button_Dialog(
            path=appdata_path,
            default_dir=os.path.dirname(appdata_path),
            select_directory=True,
            title="Select path for configuration files",
            text="Please select where NOMAD CAMELS should save its configuration files",
        )
        if dialog.exec():
            appdata_path = dialog.path
        else:
            WarnPopup(
                text="No path selected, a default path will be used.\nYou can change the path in the settings.",
                title="No path selected",
                info_icon=True,
            )
    update_config_path(appdata_path)


def get_preset_list():
    """
    DEPRECATED

    returns a two list of available presets, once for devices, once
    for measurements. (files with ".predev" or ".premeas" in
    appdata_path. If the directory does not exist, it is created."""
    if isdir(preset_path):
        names = listdir(preset_path)
        if "Backup" not in names:
            makedirs(os.path.join(preset_path, "Backup"))
        presets = []
        for name in names:
            if name.endswith(".preset"):
                presets.append(name[:-7])
        return sorted(presets, key=lambda x: x.lower())
    else:
        makedirs(preset_path)
        return get_preset_list()


def autosave_preset(preset: str, preset_data, do_backup=True):
    """Saves the given preset and makes a backup of the former one in
    the backup-folder (if do_backup).

    Parameters
    ----------
    preset : str
        the name of the preset
    preset_data : dict
        data of the preset, formatted into a dictionary
    do_backup : bool, default=True
        if True, the old preset file will be copied into the backup folder, with
        timestamp
    """
    preset_file = f"{preset}.preset"
    if not os.path.isdir(preset_path):
        makedirs(preset_path)
    with open(
        os.path.join(preset_path, preset_file), "w", encoding="utf-8"
    ) as json_file:
        json.dump(preset_data, json_file, indent=2)
    if do_backup:
        make_backup(preset_file)


def save_preset(path, preset_data: dict):
    """Saves the given preset_data under the specified path.
    Further, `autosave_preset` is called.

    Parameters
    ----------
    path : str, path
        where to save the preset
    preset_data : dict
        the data of the preset, to be dumped as json
    """
    preset_name = path.split("/")[-1][:-7]
    with open(path, "w", encoding="utf-8") as json_file:
        json.dump(preset_data, json_file, indent=2)
    autosave_preset(preset_name, preset_data)


def save_dictionary(path, dictionary: dict):
    """
    Processes the given `dictionary` using `get_save_str`, then saves it as json
    to the given `path`.

    Parameters
    ----------
    path : str, path
        where to save the dictionary
    dictionary : dict
        the dictionary to be saved as json
    """
    save_dict = {}
    for key, val in dictionary.items():
        add_string = get_save_str(val)
        if add_string is not None:
            save_dict[key] = add_string
    if not os.path.isdir(os.path.dirname(path)):
        os.makedirs(os.path.dirname(path))
    with open(path, "w", encoding="utf-8") as file:
        json.dump(save_dict, file, indent=2)


def make_backup(preset_file: str):
    """
    Puts a copy of the given `preset_file` into the backup-folder of
    the preset. The current datetime is added to the filename.

    Parameters
    ----------
    preset_file : str
        The name of the preset file. The file needs to be in the `preset_path`.
    """
    backup_save_path = os.path.join(backup_path, preset_file[:-7])
    if not isdir(backup_save_path):
        makedirs(backup_save_path)
    now = datetime.now()
    backup_name = os.path.join(
        backup_save_path, f'{now.strftime("%Y-%m-%d_%H-%M-%S")}_{preset_file}'
    )
    copyfile(os.path.join(preset_path, preset_file), backup_name)

    if not "backups" in variables_handling.preferences:
        return
    backups = sorted(glob(f"{backup_save_path}/*.preset"), key=os.path.getmtime)
    if variables_handling.preferences["backups"] == "number":
        if "backup_number" in variables_handling.preferences:
            backup_number = variables_handling.preferences["backup_number"]
            while len(backups) > backup_number:
                os.remove(backups.pop(0))
    elif variables_handling.preferences["backups"] == "smart":
        backups = [
            b
            for b in backups
            if datetime.fromtimestamp(os.path.getmtime(b)) < now - timedelta(days=7)
        ]
        for day in range(8, 31):
            day_ago = now - timedelta(days=day)
            daily_backups = [
                b
                for b in backups
                if datetime.fromtimestamp(os.path.getmtime(b)).date() == day_ago.date()
            ]
            while len(daily_backups) > 1:
                backup = daily_backups.pop(0)
                os.remove(backup)
                backups.remove(backup)
        backups = [
            b
            for b in backups
            if datetime.fromtimestamp(os.path.getmtime(b)) < now - timedelta(days=30)
        ]
        for month in range(1, 13):
            month_ago = now - timedelta(days=30 * month)
            monthly_backups = [
                b
                for b in backups
                if datetime.fromtimestamp(os.path.getmtime(b)).month == month_ago.month
            ]
            while len(monthly_backups) > 1:
                backup = monthly_backups.pop(0)
                os.remove(backup)
                backups.remove(backup)
        backups = [
            b
            for b in backups
            if datetime.fromtimestamp(os.path.getmtime(b)) < now - timedelta(days=365)
        ]
        if not backups:
            return
        for year in range(
            1, now.year - datetime.fromtimestamp(os.path.getmtime(backups[0])).year + 1
        ):
            year_ago = now - timedelta(days=365 * year)
            yearly_backups = [
                b
                for b in backups
                if datetime.fromtimestamp(os.path.getmtime(b)).year == year_ago.year
            ]
            while len(yearly_backups) > 1:
                backup = yearly_backups.pop(0)
                os.remove(backup)
                backups.remove(backup)


def load_save_dict(
    string_dict: dict,
    object_dict: dict,
    update_missing_key=False,
    remove_extra_key=False,
):
    """For all keys both given dictionaries have in common, the value of
    the object in object_dict will be updated to the corresponding value
    of the string in string_dict. Depending on the type of the objects already
    in `object_dict`, the values may be processed differently.
    The different possibilities are:

    - QComboBox: the value will be set as current text
    - QLineEdit: the value will be set as text
    - key=="protocols_dict": calls `load_protocols_dict`
    - key in ["active_devices_dict", "active_instruments"]: calls `load_devices_dict`
    - dict or hasattr "__save_dict__" or "__dict__": calls `load_save_dict` recursively
    - list: appends all the values in the list of the strings


    Parameters
    ----------
    string_dict : dict
        A dictionary containing mostly strings as loaded from a json as values.
    object_dict : dict
        The dictionary to be loaded into.
    update_missing_key : bool
        (Default value = False)
        If True, keys that are only in `string_dict`, but not in `object_dict`
        will be added as well.
    remove_extra_key : bool
        (Default value = False)
        If True, keys that are only in `object_dict`, but not in `string_dict`
        will be removed.
    """
    for key in string_dict:
        if key in object_dict:
            obj = object_dict[key]
            val = string_dict[key]
            if issubclass(type(obj), QComboBox):
                obj.setCurrentText(val)
            elif issubclass(type(obj), QLineEdit):
                obj.setText(val)
            elif key == "watchdogs":
                for w in val:
                    obj[w] = Watchdog(**val[w])
            elif key == "protocols_dict":
                load_protocols_dict(val, obj)
            elif key in ["active_devices_dict", "active_instruments"]:
                load_devices_dict(val, obj)
            elif isinstance(obj, dict):
                load_save_dict(val, obj, True, True)
            elif hasattr(obj, "__save_dict__") or hasattr(obj, "__dict__"):
                load_save_dict(val, obj.__dict__)
            elif type(obj) is list:
                obj.clear()
                for v in val:
                    obj.append(v)
        elif update_missing_key:
            object_dict.update({key: string_dict[key]})
    if remove_extra_key:
        rem_keys = []
        for key in object_dict:
            if key not in string_dict:
                rem_keys.append(key)
        for key in rem_keys:
            object_dict.pop(key)


def get_save_str(obj):
    """Utility function to create the string with which to save the
    object-data.
    If the object has the attribute __save_dict__, it is the return value.
    Objects of the types specified in save_dict_skip return None.
    QComboBox and QLineEdit return their current text.
    If `obj` is a dictionary or has the attribute `__dict__`, the values of the
    dictionary will be recursively read by `get_save_str`.
    Types str, bool and numbers are not converted.
    Arrays are converted to lists.

    Parameters
    ----------
    obj :
        The object that should be represented as string.

    Returns
    -------
    the string-representation of `obj`

    """
    if hasattr(obj, "__save_dict__"):
        make_save_dict(obj)
        return obj.__save_dict__
    if type(obj) in save_dict_skip:
        return None
    if isinstance(obj, ophyd.Device):
        return None
    if type(obj) in save_string_list:
        if issubclass(type(obj), QComboBox):
            return obj.currentText()
        if issubclass(type(obj), QLineEdit):
            return obj.text()
        return None
    if type(obj) is pd.DataFrame:
        obj.to_dict("list")
    if hasattr(obj, "__dict__") or type(obj) is dict:
        savedic = {}
        if isinstance(obj, dict):
            dictionary = obj
        else:
            dictionary = obj.__dict__
        for key in dictionary:
            if key == "py_package":
                continue
            savedic.update({key: get_save_str(dictionary[key])})
        return savedic
    if type(obj) in [int, float, bool, np.float64]:
        return obj
    if type(obj) is np.ndarray:
        obj = list(obj)
    if type(obj) is list:
        obj_list = []
        for p in obj:
            obj_list.append(get_save_str(p))
        return obj_list
    return str(obj)


def make_save_dict(obj):
    """Utility function to update the __save_dict__ of the given obj.
    Goes through all the keys in __dict__ and calls get_save_str on the
    object. Thus working recursively if an attribute of obj also has a
    `__save_dict__`.

    Parameters
    ----------
    obj :
        The object of which the `__save_dict__` should be updated.
    """
    for key in obj.__dict__:
        if key == "__save_dict__" or (
            isinstance(obj, device_class.Device)
            and key
            in [
                "controls",
                "ophyd_class",
                "ophyd_class_no_epics",
                "channels",
                "virtual",
                "tags",
                "files",
                "directory",
                "requirements",
                "ophyd_class_name",
                "connection",
            ]
        ):
            continue
        if key == "protocol" and isinstance(obj, loop_step.Loop_Step):
            continue
        add_string = get_save_str(obj.__dict__[key])
        if add_string is not None:
            obj.__save_dict__.update({key: get_save_str(obj.__dict__[key])})


def load_protocol(path):
    """
    Loads the protocol-json from the given `path` and converts it to a CAMELS
    Measurement_Protocol instance.

    Parameters
    ----------
    path : str, path
        the path, where protocol file can be found

    Returns
    -------
    Measurement_Protocol
        the protocol constructed from the data in the loaded file
    """
    prot_name = os.path.basename(path)[:-6]
    if not os.path.isfile(path):
        return
    with open(path, "r", encoding="utf-8") as f:
        prot_dict = json.load(f)
    prot_string_dict = {prot_name: prot_dict}
    sub_protocol = {}
    load_protocols_dict(prot_string_dict, sub_protocol)
    return sub_protocol[prot_name]


# def load_manuals_dict(string_dict, manuals_dict):
#     manuals_dict.clear()
#     for key, val in string_dict.items():
#         control_type = val['control_type']
#         control = get_manual_controls.get_control_by_type_name(control_type)


def load_protocols_dict(string_dict, prot_dict):
    """
    Specific function to construct protocols from a json string-dictionary.
    Loads the attributes of a Measurement_Protocol from the corresponding keys.

    Parameters
    ----------
    string_dict : dict{"<protocol_name>": dict}
        the dictionary with the information about the protocols (which is are
        dictinaries again)
    prot_dict : dict
        dictionary of the finished protocols
    """
    prot_dict.clear()
    for key in string_dict:
        prot_data = string_dict[key]
        prot = protocol_class.Measurement_Protocol()
        prot.name = key
        if "loop_steps" in prot_data:
            prot.load_loop_steps(prot_data["loop_steps"])
        if "plots" in prot_data:
            prot.plots = load_plots([], prot_data["plots"])
        if "filename" in prot_data:
            prot.filename = prot_data["filename"]
        if "variables" in prot_data:
            prot.variables = prot_data["variables"]
        if "metadata" in prot_data:
            prot.metadata = prot_data["metadata"]
        if "channel_metadata" in prot_data:
            prot.channel_metadata = prot_data["channel_metadata"]
        if "config_metadata" in prot_data:
            prot.config_metadata = prot_data["config_metadata"]
        if "use_nexus" in prot_data:
            prot.use_nexus = prot_data["use_nexus"]
        if "description" in prot_data:
            prot.description = prot_data["description"]
        if "export_json" in prot_data:
            prot.export_json = prot_data["export_json"]
        if "export_csv" in prot_data:
            prot.export_csv = prot_data["export_csv"]
        if "h5_during_run" in prot_data:
            prot.h5_during_run = prot_data["h5_during_run"]
<<<<<<< HEAD
        if "use_end_protocol" in prot_data:
            prot.use_end_protocol = prot_data["use_end_protocol"]
        if "end_protocol" in prot_data:
            prot.end_protocol = prot_data["end_protocol"]
        if "live_variable_update" in prot_data:
            prot.live_variable_update = prot_data["live_variable_update"]
        if "allow_live_comments" in prot_data:
            prot.allow_live_comments = prot_data["allow_live_comments"]
        if "flyer_data" in prot_data:
            prot.flyer_data = prot_data["flyer_data"]
=======
        if "channel_aliases" in prot_data:
            prot.channel_aliases = prot_data["channel_aliases"]
        if "instrument_aliases" in prot_data:
            prot.instrument_aliases = prot_data["instrument_aliases"]
>>>>>>> 553171de
        prot_dict.update({key: prot})


def load_devices_dict(string_dict, devices_dict):
    """Specific function to load the dictionary of devices/instruments.
    Uses the instruments' name to import the corresponding module and create the
    instance of the instrument.

    Parameters
    ----------
    string_dict : dict{"<name>": dict}
        containing the names and information of the instruments
    devices_dict : dict
        the dictionary, where to put the loaded instruments
    """
    devices_dict.clear()
    local_packages = load_local_packages()

    path = f"{os.path.dirname(os.path.dirname(__file__))}/manual_controls/set_panel"
    sys.path.append(path)
    for key in string_dict:
        dev_data = string_dict[key]
        name = dev_data["name"]
        if name in local_packages:
            dev_lib = local_packages[name]
        else:
            try:
                dev_lib = importlib.import_module(f"nomad_camels_driver_{name}.{name}")
            except Exception as e:
                try:
                    dev_lib = importlib.import_module(f"{name}.{name}")
                except Exception as e2:
                    WarnPopup(
                        text=f'Could not import instrument module "{name}"\n{e}\n{e2}',
                        title="instrument import failed",
                    )
                    continue
                    # raise Exception(f'Could not import device module {name}\n{e}\n{e2}')
        dev = dev_lib.subclass()
        dev.name = name
        if "connection" in dev_data:
            dev.connection = dev_data["connection"]
        if "virtual" in dev_data:
            dev.virtual = dev_data["virtual"]
        if "tags" in dev_data:
            dev.tags = dev_data["tags"]
        if "files" in dev_data:
            dev.files = dev_data["files"]
        if "directory" in dev_data:
            dev.directory = dev_data["directory"]
        if "requirements" in dev_data:
            dev.requirements = dev_data["requirements"]
        if "settings" in dev_data:
            dev.settings = dev_data["settings"] or dev.settings
        if "config" in dev_data:
            dev.config = dev_data["config"] or dev.config
        if "custom_name" in dev_data:
            dev.custom_name = dev_data["custom_name"]
        if "additional_info" in dev_data:
            dev.additional_info = dev_data["additional_info"]
        devices_dict.update({key: dev})


def get_most_recent_presets(return_all=False):
    """Goes through all files in the `preset_path` and returns the newest preset.

    Returns
    -------
    preset : str
        the name of the newest preset
    """
    presets = []
    if not os.path.isdir(preset_path):
        makedirs(preset_path)
    for name in listdir(preset_path):
        if name.endswith(".preset"):
            presets.append(name)
    if preset_path is None:
        return None if not return_all else [None]
    if presets:
        presets = [
            x[:-7]
            for x in sorted(
                presets, key=lambda x: os.path.getmtime(os.path.join(preset_path, x))
            )
        ]
    else:
        return None if not return_all else [None]
    return presets[-1] if not return_all else presets


def get_preferences():
    """If a file 'preferences.json' exists in the `appdata_path`, its content
    will be loaded and returned, if no file exists, it will be created
    with an empty dictionary. Keys that are in the `standard_pref`, but not in
    the loaded preferences will be added with their default value.

    Returns
    -------
    prefs : dict
        the loaded preferences dictionary
    """
    check_config_path()
    pref_file = os.path.join(appdata_path, "preferences.json")
    if "preferences.json" not in os.listdir(appdata_path):
        with open(pref_file, "w", encoding="utf-8") as file:
            from nomad_camels.ui_widgets.path_button_edit import Path_Button_Dialog

            dialog = Path_Button_Dialog(
                path=data_path,
                default_dir=os.path.dirname(data_path),
                select_directory=True,
                title="Select data path",
                text="Please select the directory where the measurement data should be saved",
            )
            if dialog.exec():
                global standard_pref
                standard_pref["meas_files_path"] = dialog.path
            else:
                WarnPopup(
                    text="No data path selected, a default path will be used.\nYou can change the path in the settings.",
                    title="No data path selected",
                    info_icon=True,
                )
            json.dump(standard_pref, file, indent=2)
    with open(pref_file, "r", encoding="utf-8") as file:
        prefs = json.load(file)
    for key, value in standard_pref.items():
        if key not in prefs:
            prefs[key] = value
    return prefs


def save_preferences(prefs: dict):
    """Saves the given dictionary prefs as 'preferences.json' in the `appdata_path`

    Parameters
    ----------
    prefs : dict
        the preferences dictionary to be saved as json
    """
    with open(
        os.path.join(appdata_path, "preferences.json"), "w", encoding="utf-8"
    ) as file:
        json.dump(prefs, file, indent=2)<|MERGE_RESOLUTION|>--- conflicted
+++ resolved
@@ -605,7 +605,6 @@
             prot.export_csv = prot_data["export_csv"]
         if "h5_during_run" in prot_data:
             prot.h5_during_run = prot_data["h5_during_run"]
-<<<<<<< HEAD
         if "use_end_protocol" in prot_data:
             prot.use_end_protocol = prot_data["use_end_protocol"]
         if "end_protocol" in prot_data:
@@ -616,12 +615,10 @@
             prot.allow_live_comments = prot_data["allow_live_comments"]
         if "flyer_data" in prot_data:
             prot.flyer_data = prot_data["flyer_data"]
-=======
         if "channel_aliases" in prot_data:
             prot.channel_aliases = prot_data["channel_aliases"]
         if "instrument_aliases" in prot_data:
             prot.instrument_aliases = prot_data["instrument_aliases"]
->>>>>>> 553171de
         prot_dict.update({key: prot})
 
 
